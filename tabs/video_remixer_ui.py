"""Video Remixer feature UI and event handlers"""
import os
import shutil
import math
import time
from typing import Callable
import gradio as gr
from webui_utils.simple_config import SimpleConfig
from webui_utils.simple_icons import SimpleIcons
from webui_utils.simple_utils import format_markdown, style_report
from webui_utils.file_utils import get_files, create_directory, get_directories, split_filepath, \
    is_safe_path, duplicate_directory, move_files
from webui_utils.video_utils import details_from_group_name
from webui_utils.jot import Jot
from webui_tips import WebuiTips
from interpolate_engine import InterpolateEngine
from tabs.tab_base import TabBase
from video_remixer import VideoRemixerState
from webui_utils.mtqdm import Mtqdm
from webui_utils.session import Session
from ffmpy import FFRuntimeError
from resequence_files import ResequenceFiles

class VideoRemixer(TabBase):
    """Encapsulates UI elements and events for the Video Remixer Feature"""
    def __init__(self,
                 config : SimpleConfig,
                 engine : InterpolateEngine,
                 log_fn : Callable):
        TabBase.__init__(self, config, engine, log_fn)
        self.new_project()

    # TODO this only runs at app start-up
    def new_project(self):
        self.state = VideoRemixerState()
        self.state.set_project_ui_defaults(self.config.remixer_settings["def_project_fps"])
        self.invalidate_split_scene_cache()

    TAB_REMIX_HOME = 0
    TAB_REMIX_SETTINGS = 1
    TAB_SET_UP_PROJECT = 2
    TAB_CHOOSE_SCENES = 3
    TAB_COMPILE_SCENES = 4
    TAB_PROC_OPTIONS = 5
    TAB_SAVE_REMIX = 6
    TAB_REMIX_EXTRA = 7

    TAB_EXTRA_DROP_PROCESSED = 0
    TAB_EXTRA_CHOOSE_RANGE = 1
    TAB_EXTRA_SPLIT_SCENE = 2
    TAB_EXTRA_EXPORT_SCENES = 3
    TAB_EXTRA_CLEANSE_SCENES = 4
    TAB_EXTRA_MANAGE_STORAGE = 5
    TAB_EXTRA_MERGE_RANGE = 6

    TAB00_DEFAULT_MESSAGE = "Click New Project to: Inspect Video and Count Frames (can take a minute or more)"
    TAB01_DEFAULT_MESSAGE = "Click Open Project to: Resume Editing an Existing Project"
    TAB1_DEFAULT_MESSAGE = "Click Next to: Save Project Settings and Choose Thumbnail Type"
    TAB2_DEFAULT_MESSAGE = "Click Set Up Project to: Create Scenes and Thumbnails (can take from minutes to hours)"
    TAB4_DEFAULT_MESSAGE = "Click Compile Scenes to: Assemble Kept Scenes for Processing (can take a few seconds)"
    TAB5_DEFAULT_MESSAGE = "Click Process Remix to: Perform all Processing Steps (can take from hours to days)"
    TAB60_DEFAULT_MESSAGE = "Click Save Remix to: Combine Processed Content with Audio Clips and Save Remix Video"
    TAB61_DEFAULT_MESSAGE = "Click Save Custom Remix to: Apply Custom Options and save Custom Remix Video"
    TAB62_DEFAULT_MESSAGE = "Click Save Marked Remix to: Apply Marking Options and save Marked Remix Video"
    TAB63_DEFAULT_MESSAGE = "Click Save Labeled Remix to: Add Label and save Remix Video"

    def render_tab(self):
        """Render tab into UI"""
        def_project_fps = self.config.remixer_settings["def_project_fps"]
        max_project_fps = self.config.remixer_settings["max_project_fps"]
        minimum_crf = self.config.remixer_settings["minimum_crf"]
        maximum_crf = self.config.remixer_settings["maximum_crf"]
        default_crf = self.config.remixer_settings["default_crf"]
        max_thumb_size = self.config.remixer_settings["max_thumb_size"]
        def_min_frames = self.config.remixer_settings["min_frames_per_scene"]
        marked_ffmpeg_video = self.config.remixer_settings["marked_ffmpeg_video"]
        marked_ffmpeg_audio = self.config.remixer_settings["marked_ffmpeg_audio"]
        default_label_font_size = self.config.remixer_settings["marked_font_size"]
        default_label_font_color = self.config.remixer_settings["marked_font_color"]
        default_label_font_file = self.config.remixer_settings["marked_font_file"]
        default_label_draw_box = self.config.remixer_settings["marked_draw_box"]
        default_label_box_color = self.config.remixer_settings["marked_box_color"]
        default_label_border_size = self.config.remixer_settings["marked_border_size"]
        default_label_position = self.config.remixer_settings["marked_position"]
        custom_ffmpeg_video = self.config.remixer_settings["custom_ffmpeg_video"]
        custom_ffmpeg_audio = self.config.remixer_settings["custom_ffmpeg_audio"]

        with gr.Tab(SimpleIcons.SPOTLIGHT_SYMBOL + "Video Remixer"):
            gr.Markdown(
                SimpleIcons.MOVIE + "Restore & Remix Videos with Audio")
            with gr.Tabs() as tabs_video_remixer:

                ### NEW PROJECT
                with gr.Tab(SimpleIcons.ONE + " Remix Home", id=self.TAB_REMIX_HOME):
                    with gr.Row():
                        with gr.Column():
                            gr.Markdown("**Input a video to get started remixing**")
                            with gr.Row():
                                video_path = gr.Textbox(label="Video Path",
                                    placeholder="Path on this server to the video to be remixed")
                            with gr.Row():
                                message_box00 = gr.Markdown(
                                    format_markdown(self.TAB00_DEFAULT_MESSAGE))
                            gr.Markdown(format_markdown("Progress can be tracked in the console",
                                                        color="none", italic=True, bold=False))
                            next_button00 = gr.Button(value="New Project > " +
                                SimpleIcons.SLOW_SYMBOL, variant="primary", elem_id="actionbutton")
                        with gr.Column():
                            gr.Markdown("**Open an existing Video Remixer project**")
                            with gr.Row():
                                project_load_path = gr.Textbox(label="Project Path",
                placeholder="Path on this server to the Video Remixer project directory or file",
                                    value=lambda : Session().get("last-video-remixer-project"))
                            with gr.Row():
                                message_box01 = gr.Markdown(
                                    value=format_markdown(self.TAB01_DEFAULT_MESSAGE))
                            gr.Markdown(format_markdown(
                                "The last used tab will be shown after loading project",
                                color="none", italic=True, bold=False))
                            next_button01 = gr.Button(value="Open Project >",
                                                    variant="primary")
                    with gr.Accordion(SimpleIcons.TIPS_SYMBOL + " Guide", open=False):
                        WebuiTips.video_remixer_home.render()

                ### REMIX SETTINGS
                with gr.Tab(SimpleIcons.TWO + " Remix Settings", id=self.TAB_REMIX_SETTINGS):
                    gr.Markdown("**Confirm Remixer Settings**")
                    with gr.Row(variant="panel"):
                        video_info1 = gr.Markdown("Video Details")

                    with gr.Row():
                        with gr.Column():
                            with gr.Row():
                                project_path = gr.Textbox(label="Set Project Path",
                                            placeholder="Path on this server to store project data")
                            with gr.Row():
                                split_type = gr.Radio(label="Split Type", value="Scene",
                                                        choices=["Scene", "Break", "Time", "None"])
                            with gr.Tabs():
                                with gr.Tab("Scene Settings"):
                                    scene_threshold = gr.Slider(value=0.6, minimum=0.0, maximum=1.0,
                                                    step=0.01, label="Scene Detection Threshold",
                                info="Value between 0.0 and 1.0 (higher = fewer scenes detected)")
                                with gr.Tab("Break Settings"):
                                    with gr.Row():
                                        break_duration = gr.Slider(value=2.0, minimum=0.0,
                                                                   maximum=30.0, step=0.25,
                                                                   label="Break Minimum Duration",
                                                            info="Choose a duration in seconds")
                                        break_ratio = gr.Slider(value=0.98, minimum=0.0,
                                                                maximum=1.0, step=0.01,
                                                                label="Break Black Frame Ratio",
                                                        info="Choose a value between 0.0 and 1.0")
                                with gr.Tab("Time Settings"):
                                    split_time = gr.Number(value=60, precision=0,
                                                           label="Scene Split Seconds",
                                                           info="Seconds for each split scene")
                        with gr.Column():
                            with gr.Row():
                                project_fps = gr.Slider(label="Remix Frame Rate",
                                                        value=def_project_fps,
                                                        minimum=1.0, maximum=max_project_fps,
                                                        step=0.01)
                                deinterlace = gr.Checkbox(
                                    label="Deinterlace Source Video")
                            with gr.Row():
                                resize_w = gr.Number(label="Resize Width")
                                resize_h = gr.Number(label="Resize Height")
                            with gr.Row():
                                crop_w = gr.Number(label="Crop Width")
                                crop_h = gr.Number(label="Crop Height")
                            with gr.Accordion(label="More Settings", open=False):
                                with gr.Row():
                                    crop_offset_x = gr.Number(label="Crop X Ofset", value=-1, info="Set to -1 for auto-centering")
                                    crop_offset_y = gr.Number(label="Crop Y Offset", value=-1, info="Set to -1 for auto-centering")

                    message_box1 = gr.Markdown(value=format_markdown(self.TAB1_DEFAULT_MESSAGE))
                    with gr.Row():
                        back_button1 = gr.Button(value="< Back", variant="secondary", scale=0)
                        next_button1 = gr.Button(value="Next >", variant="primary",
                                                elem_id="actionbutton")
                    with gr.Accordion(SimpleIcons.TIPS_SYMBOL + " Guide", open=False):
                        WebuiTips.video_remixer_settings.render()

                ## SET UP PROJECT
                with gr.Tab(SimpleIcons.THREE + " Set Up Project", id=self.TAB_SET_UP_PROJECT):
                    gr.Markdown("**Ready to Set Up Video Remixer Project**")
                    with gr.Row(variant="panel"):
                        project_info2 = gr.Markdown("Project Details")
                    with gr.Row():
                        thumbnail_type = gr.Radio(choices=["GIF", "JPG"], value="GIF",
                                                  label="Thumbnail Type",
                            info="Choose 'GIF' for whole scene animation, 'JPG' for mid-scene image")
                        min_frames_per_scene = gr.Number(label="Minimum Frames Per Scene",
                                    precision=0, value=def_min_frames,
                        info="Consolidates very small scenes info the next (0 to disable)")
                    with gr.Row():
                        skip_detection = gr.Checkbox(value=False, label="Recreate Thumbnails Only",
                    info="Remake thumbnails with existing scenes if present, skipping project setup")
                    with gr.Row():
                        message_box2 = gr.Markdown(value=format_markdown(self.TAB2_DEFAULT_MESSAGE))
                    gr.Markdown(format_markdown(
                        "Progress can be tracked in the console",
                        color="none", italic=True, bold=False))

                    with gr.Row():
                        back_button2 = gr.Button(value="< Back", variant="secondary", scale=0)
                        next_button2 = gr.Button(value="Set Up Project " + SimpleIcons.SLOW_SYMBOL,
                                                variant="primary", elem_id="actionbutton")
                    with gr.Accordion(SimpleIcons.TIPS_SYMBOL + " Guide", open=False):
                        WebuiTips.video_remixer_setup.render()

                ## CHOOSE SCENES
                with gr.Tab(SimpleIcons.FOUR + " Choose Scenes", id=self.TAB_CHOOSE_SCENES):
                    with gr.Row():
                        scene_name = gr.Text(label="Scene Name", interactive=False, scale=1)
                        scene_info = gr.Text(label="Scene Details", interactive=False, scale=1)
                        with gr.Column(scale=2):
                            with gr.Row():
                                scene_state = gr.Radio(label="Choose", value=None,
                                                    choices=["Keep", "Drop"])
                                with gr.Column(variant="compact", elem_id="mainhighlightdim"):
                                    scene_index = gr.Number(label="Scene Index", precision=0)
                    with gr.Row():
                        with gr.Column():
                            scene_image = gr.Image(type="filepath", interactive=False,
                                                   height=max_thumb_size)
                        with gr.Column():
                            keep_next = gr.Button(value="Keep Scene | Next >", variant="primary",
                                                elem_id="actionbutton")
                            drop_next = gr.Button(value="Drop Scene | Next >", variant="primary",
                                                elem_id="actionbutton")
                            with gr.Row():
                                prev_scene = gr.Button(value="< Prev Scene", variant="primary")
                                next_scene = gr.Button(value="Next Scene >", variant="primary")
                            with gr.Row():
                                prev_keep = gr.Button(value="< Prev Keep", variant="secondary")
                                next_keep = gr.Button(value="Next Keep >", variant="secondary")
                            with gr.Row():
                                first_scene = gr.Button(value="<< First Scene",
                                                            variant="secondary")
                                last_scene = gr.Button(value="Last Scene >>",
                                                            variant="secondary")

                            with gr.Row():
                                    split_scene_button = gr.Button(
                                        value="Split Scene " + SimpleIcons.AXE,
                                        variant="secondary")
                                    choose_range_button = gr.Button(
                                        value="Choose Scene Range " + SimpleIcons.HEART_HANDS,
                                        variant="secondary")
                            with gr.Row(variant="panel", equal_height=False):
                                with gr.Accordion(label="Properties", open=False):
                                    with gr.Row():
                                        set_scene_label = gr.Textbox(placeholder="Scene Label", max_lines=1, show_label=False, min_width=80, container=False)
                                        save_scene_label = gr.Button(value="Set", size="sm", scale=0, min_width=80)
                                with gr.Accordion(label="Danger Zone", open=False):
                                    with gr.Row():
                                        keep_all_button = gr.Button(value="Keep All Scenes",
                                                                    variant="stop", size="sm", min_width=80)
                                        drop_all_button = gr.Button(value="Drop All Scenes",
                                                                    variant="stop", size="sm", min_width=80)
                                    with gr.Row():
                                        invert_choices_button = gr.Button(value="Invert Scene Choices",
                                                                    variant="stop", size="sm", min_width=80)
                                        drop_processed_button = gr.Button(value="Drop Processed Scene",
                                                                    variant="stop", size="sm", min_width=80)
                    with gr.Row():
                        back_button3 = gr.Button(value="< Back", variant="secondary", scale=0)
                        next_button3 = gr.Button(value="Done Choosing Scenes", variant="primary",
                                                elem_id="actionbutton")
                    with gr.Accordion(SimpleIcons.TIPS_SYMBOL + " Guide", open=False):
                        WebuiTips.video_remixer_choose.render()

                ## COMPILE SCENES
                with gr.Tab(SimpleIcons.FIVE + " Compile Scenes", id=self.TAB_COMPILE_SCENES):
                    with gr.Row(variant="panel"):
                        project_info4 = gr.Markdown("Chosen Scene Details")
                    with gr.Row():
                        message_box4 = gr.Markdown(value=format_markdown(self.TAB4_DEFAULT_MESSAGE))
                    with gr.Row():
                        back_button4 = gr.Button(value="< Back", variant="secondary", scale=0)
                        next_button4 = gr.Button(value="Compile Scenes", variant="primary",
                                                elem_id="actionbutton")
                    with gr.Accordion(SimpleIcons.TIPS_SYMBOL + " Guide", open=False):
                        WebuiTips.video_remixer_compile.render()

                ## PROCESS REMIX
                with gr.Tab(SimpleIcons.SIX + " Process Remix", id=self.TAB_PROC_OPTIONS):
                    gr.Markdown("**Ready to Process Content for Remix Video**")

                    with gr.Row():
                        resize = gr.Checkbox(label="Resize / Crop Frames", value=True)
                        with gr.Column(variant="compact"):
                            gr.Markdown(format_markdown(
                                "Resize and Crop Frames according to project settings\r\n"+
                                "- Adjust aspect ratio\r\n" +
                                "- Remove unwanted letterboxes or pillarboxes",
                                color="more", bold_heading_only=True))

                    with gr.Row():
                        resynthesize = gr.Checkbox(label="Resynthesize Frames",value=True)
                        with gr.Column(variant="compact"):
                            gr.Markdown(format_markdown(
                                "Recreate Frames using Interpolation of adjacent frames\r\n" +
                                "- Remove grime and single-frame noise\r\n" +
                                "- Reduce sprocket shake in film-to-digital content",
                                color="more", bold_heading_only=True))

                    with gr.Row():
                        inflate = gr.Checkbox(label="Inflate New Frames",value=True, scale=2)
                        inflate_by_option = gr.Radio(label="Inflate By", value="2X", scale=2,
                                                   choices=["2X", "4X", "8X"])
                        inflate_slow_option = gr.Checkbox(label="Slow Motion", value=False, scale=2, info="Interpolates Audio to match")
                        with gr.Column(variant="compact", scale=6):
                            gr.Markdown(format_markdown(
                            "Insert Between-Frames using Interpolation of existing frames\r\n" +
                            "- Double the frame rate for smooth motion\r\n" +
                            "- Increase content realness and presence",
                            color="more", bold_heading_only=True))

                    with gr.Row():
                        upscale = gr.Checkbox(label="Upscale Frames", value=True, scale=2)
                        upscale_option = gr.Radio(label="Upscale By", value="2X", scale=4,
                                                  choices=["1X", "2X", "3X", "4X"])
                        with gr.Column(variant="compact", scale=6):
                            gr.Markdown(format_markdown(
                                "Clean and Enlarge frames using Real-ESRGAN 4x+ upscaler\r\n" +
                                "- Remove grime, noise, and digital artifacts\r\n" +
                                "- Enlarge frames according to upscaling settings",
                                color="more", bold_heading_only=True))

                    with gr.Row():
                        process_all = gr.Checkbox(label="Select All", value=True)
                        with gr.Column(variant="compact"):
                            gr.Markdown(format_markdown(
                                "Deselect All Steps to use original source content for remix video",
                                color="more", bold=True))

                    message_box5 = gr.Markdown(value=format_markdown(self.TAB5_DEFAULT_MESSAGE))
                    gr.Markdown(
                        format_markdown(
                            "Progress can be tracked in the console", color="none", italic=True,
                            bold=False))

                    with gr.Row():
                        back_button5 = gr.Button(value="< Back", variant="secondary", scale=0)
                        next_button5 = gr.Button(value="Process Remix " +
                                    SimpleIcons.SLOW_SYMBOL, variant="primary",
                                    elem_id="actionbutton")
                    with gr.Accordion(SimpleIcons.TIPS_SYMBOL + " Guide", open=False):
                        WebuiTips.video_remixer_processing.render()

                ## SAVE REMIX
                with gr.Tab(SimpleIcons.FINISH_FLAG + " Save Remix", id=self.TAB_SAVE_REMIX):
                    gr.Markdown("**Ready to Finalize Scenes and Save Remixed Video**")
                    with gr.Row(variant="panel"):
                        summary_info6 = gr.Markdown("Remix video source content")
                    with gr.Tabs():
                        ### CREATE MP4 REMIX
                        with gr.Tab(label="Create MP4 Remix"):
                            quality_slider = gr.Slider(minimum=minimum_crf, maximum=maximum_crf,
                                step=1, value=default_crf, label="Video Quality",
                                info="Lower values mean higher video quality")
                            output_filepath = gr.Textbox(label="Output Filepath", max_lines=1,
                                    info="Enter a path and filename for the remixed video")
                            with gr.Row():
                                message_box60 = gr.Markdown(
                                    value=format_markdown(self.TAB60_DEFAULT_MESSAGE))
                            gr.Markdown(
                                format_markdown(
                                    "Progress can be tracked in the console", color="none",
                                    italic=True, bold=False))
                            with gr.Row():
                                back_button60 = gr.Button(value="< Back", variant="secondary",
                                                          scale=0)
                                next_button60 = gr.Button(
                                    value="Save Remix " + SimpleIcons.SLOW_SYMBOL,
                                    variant="primary", elem_id="highlightbutton")

                        ### CREATE CUSTOM REMIX
                        with gr.Tab(label="Create Custom Remix"):
                            custom_video_options = gr.Textbox(value=custom_ffmpeg_video,
                                label="Custom FFmpeg Video Output Options",
                        info="Passed to FFmpeg as output video settings when converting PNG frames")
                            custom_audio_options = gr.Textbox(value=custom_ffmpeg_audio,
                                label="Custom FFmpeg Audio Output Options",
                        info="Passed to FFmpeg as output audio settings when combining with video")
                            output_filepath_custom = gr.Textbox(label="Output Filepath",
                                                                max_lines=1,
                                            info="Enter a path and filename for the remixed video")
                            with gr.Row():
                                message_box61 = gr.Markdown(
                                    value=format_markdown(self.TAB61_DEFAULT_MESSAGE))
                            gr.Markdown(
                                format_markdown(
                                    "Progress can be tracked in the console", color="none",
                                    italic=True, bold=False))
                            with gr.Row():
                                back_button61 = gr.Button(value="< Back", variant="secondary",
                                                          scale=0)
                                next_button61 = gr.Button(
                                    value="Save Custom Remix " + SimpleIcons.SLOW_SYMBOL,
                                    variant="primary", elem_id="highlightbutton")

                        ### CREATE MARKED REMIX
                        with gr.Tab(label="Create Marked Remix"):
                            marked_video_options = gr.Textbox(value=marked_ffmpeg_video,
                                label="Marked FFmpeg Video Output Options",
                        info="Passed to FFmpeg as output video settings when converting PNG frames")
                            marked_audio_options = gr.Textbox(value=marked_ffmpeg_audio,
                                label="Marked FFmpeg Audio Output Options",
                        info="Passed to FFmpeg as output audio settings when combining with video")
                            output_filepath_marked = gr.Textbox(label="Output Filepath",
                                                                max_lines=1,
                                            info="Enter a path and filename for the remixed video")
                            with gr.Row():
                                message_box62 = gr.Markdown(value=
                                                format_markdown(self.TAB62_DEFAULT_MESSAGE))
                            gr.Markdown(
                                format_markdown(
                                    "Progress can be tracked in the console", color="none",
                                    italic=True, bold=False))
                            with gr.Row():
                                back_button62 = gr.Button(value="< Back", variant="secondary",
                                                          scale=0)
                                next_button62 = gr.Button(
                                    value="Save Marked Remix " + SimpleIcons.SLOW_SYMBOL,
                                    variant="primary", elem_id="highlightbutton")

                        ### CREATE LABELED REMIX
                        with gr.Tab(label="Create Labeled Remix"):
                            with gr.Row():
                                label_text = gr.Textbox(label="Label Text", max_lines=1, info="Scenes with set labels will override this label")
                                label_position = gr.Radio(choices=["Top", "Middle", "Bottom"], value=default_label_position, label="Label Position", info="Vertical location for the label")
                            with gr.Row():
                                label_font_file = gr.Textbox(value=default_label_font_file, label="Font File", max_lines=1, info="Font file within the application directory")
                                label_font_size = gr.Number(value=default_label_font_size, label="Font Factor", info="Size as a factor of frame width, smaller values produce larger text")
                                label_font_color = gr.Textbox(value=default_label_font_color, label="Font Color", max_lines=1, info="Font color and opacity in FFmpeg 'drawtext' filter format")
                            with gr.Row():
                                label_draw_box = gr.Checkbox(value=default_label_draw_box, label="Background", info="Draw a background underneath the label text")
                                label_border_size = gr.Number(value=default_label_border_size, label="Border Factor", info="Size as a factor of computed font size, smaller values produce a large margin")
                                label_box_color = gr.Textbox(value=default_label_box_color, label="Background Color", max_lines=1, info="Background color and opacity in FFmpeg 'drawtext' filter format")
                            with gr.Row():
                                quality_slider_labeled = gr.Slider(minimum=minimum_crf,
                                    maximum=maximum_crf, step=1, value=default_crf,
                                    label="Video Quality",
                                    info="Lower values mean higher video quality")
                                output_filepath_labeled = gr.Textbox(label="Output Filepath",
                                    max_lines=1,
                                    info="Enter a path and filename for the remixed video")
                            with gr.Row():
                                message_box63 = gr.Markdown(value=format_markdown(self.TAB63_DEFAULT_MESSAGE))
                            gr.Markdown(format_markdown("Progress can be tracked in the console", color="none", italic=True, bold=False))
                            with gr.Row():
                                back_button63 = gr.Button(value="< Back", variant="secondary", scale=0)
                                next_button63 = gr.Button(
                                    value="Save Labeled Remix " + SimpleIcons.SLOW_SYMBOL,
                                    variant="primary", elem_id="highlightbutton")

                    with gr.Accordion(SimpleIcons.TIPS_SYMBOL + " Guide", open=False):
                        WebuiTips.video_remixer_save.render()

                ## REMIX EXTRA
                with gr.Tab(SimpleIcons.COCKTAIL + " Remix Extra", id=self.TAB_REMIX_EXTRA):
                    with gr.Tabs() as tabs_remix_extra:

                        # SPLIT SCENE
                        with gr.Tab(SimpleIcons.AXE + " Split Scene",
                                    id=self.TAB_EXTRA_SPLIT_SCENE):
                            gr.Markdown("**_Split a Scene in two at a set point_**")
                            with gr.Row():
                                with gr.Column():
                                    with gr.Row():
                                        scene_id_702 = gr.Number(value=-1,
                                                                    label="Scene Index")
                                        scene_info_702 = gr.Text(label="Scene Details",
                                                                    interactive=False)
                                    with gr.Row():
                                        split_percent_702 = gr.Slider(value=50.0,
                                            label="Split Position", minimum=0.0,
                                            maximum=100.0, step=0.1,
                                        info="A lower value splits earlier in the scene")
                                    with gr.Row():
                                        prev_second_702 = gr.Button(value="< Second", scale=1, min_width=90)
                                        prev_frame_702 = gr.Button(value="< Frame", scale=1, min_width=90)
                                        next_frame_702 = gr.Button(value="Frame >", scale=1, min_width=90)
                                        next_second_702 = gr.Button(value="Second >", scale=1, min_width=90)
                                    with gr.Row():
                                        prev_minute_702 = gr.Button(value="< Minute", scale=1, min_width=90, size="sm")
                                        goto_0_702 = gr.Button(value="< First", scale=1, min_width=90, size="sm")
                                        goto_50_702 = gr.Button(value="Middle", scale=1, min_width=90, size="sm")
                                        goto_100_702 = gr.Button(value="Last >", scale=1, min_width=90, size="sm")
                                        next_minute_702 = gr.Button(value="Minute >", scale=1, min_width=90, size="sm")
                                with gr.Column():
                                    preview_image702 = gr.Image(type="filepath",
                            label="Split Frame Preview", tool=None, height=max_thumb_size)
                            with gr.Row():
                                message_box702 = gr.Markdown(format_markdown(
            "Click Split Scene to: Split the scenes into Two Scenes at a set percentage"))
                            split_button702 = gr.Button(
                                "Split Scene " + SimpleIcons.SLOW_SYMBOL, variant="stop", scale=0)

                        # CHOOSE SCENE RANGE
                        with gr.Tab(SimpleIcons.HEART_HANDS + " Choose Scene Range",
                                    id=self.TAB_EXTRA_CHOOSE_RANGE):
                            gr.Markdown("**_Keep or Drop a range of scenes_**")
                            with gr.Row():
                                first_scene_id_701 = gr.Number(value=-1,
                                                            label="Starting Scene Index")
                                last_scene_id_701 = gr.Number(value=-1,
                                                            label="Ending Scene Index")
                            with gr.Row():
                                scene_state_701 = gr.Radio(label="Scenes Choice",
                                                            value=None,
                                                            choices=["Keep", "Drop"])
                            with gr.Row():
                                message_box701 = gr.Markdown(
                                    format_markdown(
                        "Click Choose Scene Range to: Set the Scene Range to the specified state"))
                            choose_button701 = gr.Button("Choose Scene Range",
                                                    variant="stop", scale=0)

                        # CLEANSE SCENES
                        with gr.Tab(SimpleIcons.SOAP + " Cleanse Scenes",
                                    id=self.TAB_EXTRA_CLEANSE_SCENES):
                            gr.Markdown("**_Remove noise and artifacts from kept scenes_**")
                            with gr.Row():
                                message_box704 = gr.Markdown(
                                    format_markdown(
                            "Click Cleanse Scene to: Remove noise and artifacts from kept scenes"))
                            cleanse_button704 = gr.Button(
                            "Cleanse Scenes " + SimpleIcons.SLOW_SYMBOL, variant="stop", scale=0)

                        # DROP PROCESSED SCENE
                        with gr.Tab(SimpleIcons.BROKEN_HEART + " Drop Processed Scene",
                                    id=self.TAB_EXTRA_DROP_PROCESSED):
                            gr.Markdown(
                        "**_Drop a scene after processing has been already been done_**")
                            scene_id_700 = gr.Number(value=-1, label="Scene Index")
                            with gr.Row():
                                message_box700 = gr.Markdown(
                                    format_markdown(
                    "Click Drop Scene to: Remove all Processed Content for the specified scene"))
                            drop_button700 = gr.Button(
                        "Drop Processed Scene " + SimpleIcons.SLOW_SYMBOL, variant="stop", scale=0)

                        # MERGE SCENE RANGE
                        with gr.Tab(SimpleIcons.PACKAGE + " Merge Scenes",
                                    id=self.TAB_EXTRA_MERGE_RANGE):
                            with gr.Tabs():
                                with gr.Tab("Merge Scene Range"):
                                    gr.Markdown("**_Merge a range of scenes into one scene_**")
                                    with gr.Row():
                                        first_scene_id_705 = gr.Number(value=-1,
                                                                    label="Starting Scene Index")
                                        last_scene_id_705 = gr.Number(value=-1,
                                                                    label="Ending Scene Index")
                                    with gr.Row():
                                        message_box705 = gr.Markdown(
                                            format_markdown(
                                    "Click Merge Scene Range to: Combine the chosen scenes into a single scene"))
                                    with gr.Row():
                                        merge_button705 = gr.Button("Merge Scene Range",
                                                                variant="stop", scale=0)
                                with gr.Tab("Coalesce Scenes"):
                                    gr.Markdown("**_Consolidate all adjacent Kept scenes_**")
                                    with gr.Row():
                                        coalesce_scenes_706 = gr.Checkbox(value=False,
                                                                        label="Coalesce Kept Scenes",
                                    info="Leave unchecked to see which scenes will be consolidated")
                                    with gr.Row():
                                        message_box706 = gr.Markdown(
                                            format_markdown(
                                    "Click Coalesce to: Consolidate all adjacent kept scenes"))
                                    with gr.Row():
                                        coalesce_button706 = gr.Button("Coalesce Scenes",
                                                                variant="stop", scale=0)
                        # EXPORT KEPT SCENES
                        with gr.Tab(SimpleIcons.HEART_EXCLAMATION + " Export Kept Scenes", id=self.TAB_EXTRA_EXPORT_SCENES):
                            gr.Markdown("**_Save Kept Scenes as a New Project_**")
                            with gr.Row():
                                export_path_703 = gr.Textbox(label="Exported Project Root Directory", max_lines=1,
                                        info="Enter a path on this server for the root directory of the new project")
                                project_name_703 = gr.Textbox(label="Exported Project Name", max_lines=1,
                                        info="Enter a name for the new project")
                            with gr.Row():
                                message_box703 = gr.Markdown(format_markdown("Click Export Project to: Save the kept scenes as a new project"))
                            export_project_703 = gr.Button("Export Project " + SimpleIcons.SLOW_SYMBOL,
                                                    variant="stop", scale=0)
                            with gr.Row():
                                result_box703 = gr.Textbox(label="New Project Path", max_lines=1, visible=False)
                                open_result703 = gr.Button("Open New Project", visible=False, scale=0)

                        # MANAGE STORAGE
                        with gr.Tab(SimpleIcons.HERB +" Manage Storage",
                                    id=self.TAB_EXTRA_MANAGE_STORAGE):
                            gr.Markdown("Free Disk Space by Removing Unneeded Content")
                            with gr.Tabs():
                                with gr.Tab(SimpleIcons.WASTE_BASKET +
                                            " Remove Soft-Deleted Content"):
                                    gr.Markdown(
                    "**_Delete content set aside when remix processing selections are changed_**")
                                    with gr.Row():
                                        delete_purged_710 = gr.Checkbox(
                                            label="Permanently Delete Purged Content")
                                        with gr.Column(variant="compact"):
                                            gr.Markdown(
                                "Delete the contents of the 'purged_content' project directory.")
                                    with gr.Row():
                                        message_box710 = gr.Markdown(
                                            format_markdown(
                        "Click Delete Purged Content to: Permanently Remove soft-deleted content"))
                                    gr.Markdown(
                                        format_markdown(
                    "Progress can be tracked in the console", color="none", italic=True, bold=False))
                                    with gr.Row():
                                        delete_button710 = gr.Button(
                                            value="Delete Purged Content " +
                                            SimpleIcons.SLOW_SYMBOL, variant="stop")
                                        select_all_button710 = gr.Button(
                                            value="Select All", scale=0)
                                        select_none_button710 = gr.Button(
                                            value="Select None", scale=0)

                                with gr.Tab(SimpleIcons.CROSSMARK +
                                            " Remove Scene Chooser Content"):
                                    gr.Markdown(
                            "**_Delete source PNG frame files, thumbnails and dropped scenes_**")
                                    with gr.Row():
                                        delete_source_711 = gr.Checkbox(
                                            label="Remove Source Video Frames")
                                        with gr.Column(variant="compact"):
                                            gr.Markdown(
                        "Delete source video PNG frame files used to split content into scenes.")
                                    with gr.Row():
                                        delete_dropped_711 = gr.Checkbox(
                                            label="Remove Dropped Scenes")
                                        with gr.Column(variant="compact"):
                                            gr.Markdown(
                "Delete Dropped Scene files used when compiling scenes after making scene choices.")
                                    with gr.Row():
                                        delete_thumbs_711 = gr.Checkbox(label="Remove Thumbnails")
                                        with gr.Column(variant="compact"):
                                            gr.Markdown(
                                    "Delete Thumbnails used to display scenes in Scene Chooser.")
                                    with gr.Row():
                                        message_box711 = gr.Markdown(
                                            format_markdown(
                        "Click Delete Selected Content to: Permanently Remove the selected content"))
                                    gr.Markdown(
                                        format_markdown(
                    "Progress can be tracked in the console", color="none", italic=True, bold=False))
                                    with gr.Row():
                                        delete_button711 = gr.Button(
                                            value="Delete Selected Content " +\
                                                SimpleIcons.SLOW_SYMBOL, variant="stop")
                                        select_all_button711 = gr.Button(
                                            value="Select All", scale=0)
                                        select_none_button711 = gr.Button(
                                            value="Select None", scale=0)

                                with gr.Tab(SimpleIcons.CROSSMARK +
                                            " Remove Remix Video Source Content"):
                                    gr.Markdown(
                                    "**_Clear space after final Remix Videos have been saved_**")
                                    with gr.Row():
                                        delete_kept_712 = gr.Checkbox(label="Remove Kept Scenes")
                                        with gr.Column(variant="compact"):
                                            gr.Markdown(
                "Delete Kept Scene files used when compiling scenes after making scene choices.")
                                    with gr.Row():
                                        delete_resized_712 = gr.Checkbox(
                                            label="Remove Resized Frames")
                                        with gr.Column(variant="compact"):
                                            gr.Markdown(
    "Delete Resized PNG frame files used as inputs for processing and creating remix video clips.")
                                    with gr.Row():
                                        delete_resynth_712 = gr.Checkbox(
                                            label="Remove Resynthesized Frames")
                                        with gr.Column(variant="compact"):
                                            gr.Markdown(
                                        "Delete Resynthesized PNG frame files used as inputs " +\
                                        "for processing and creating remix video clips.")
                                    with gr.Row():
                                        delete_inflated_712 = gr.Checkbox(
                                            label="Remove Inflated Frames")
                                        with gr.Column(variant="compact"):
                                            gr.Markdown(
    "Delete Inflated PNG frame files used as inputs for processing and creating remix video clips.")
                                    with gr.Row():
                                        delete_upscaled_712 = gr.Checkbox(
                                            label="Remove Upscaled Frames")
                                        with gr.Column(variant="compact"):
                                            gr.Markdown(
    "Delete Upscaled PNG frame files used as inputs for processing and creating remix video clips.")
                                    with gr.Row():
                                        delete_audio_712 = gr.Checkbox(label="Delete Audio Clips")
                                        with gr.Column(variant="compact"):
                                            gr.Markdown(
                        "Delete Audio WAV/MP3 files used as inputs for creating remix video clips.")
                                    with gr.Row():
                                        delete_video_712 = gr.Checkbox(label="Delete Video Clips")
                                        with gr.Column(variant="compact"):
                                            gr.Markdown(
                            "Delete Video MP4 files used as inputs for creating remix video clips.")
                                    with gr.Row():
                                        delete_clips_712 = gr.Checkbox(
                                            label="Delete Remix Video Clips")
                                        with gr.Column(variant="compact"):
                                            gr.Markdown(
        "Delete Video+Audio MP4 files used as inputs to concatentate into the final Remix Video.")
                                    with gr.Row():
                                        message_box712 = gr.Markdown(
                                            format_markdown(
                        "Click Delete Selected Content to: Permanently Remove the selected content"))
                                    gr.Markdown(
                                        format_markdown(
                    "Progress can be tracked in the console", color="none", italic=True, bold=False))
                                    with gr.Row():
                                        delete_button712 = gr.Button(
                                            value="Delete Selected Content " +\
                                                SimpleIcons.SLOW_SYMBOL, variant="stop")
                                        select_all_button712 = gr.Button(
                                            value="Select All", scale=0)
                                        select_none_button712 = gr.Button(
                                            value="Select None", scale=0)

                                with gr.Tab(SimpleIcons.COLLISION + " Remove All Processed Content"):
                                    gr.Markdown(
                                    "**_Delete all processed project content (except videos)_**")
                                    with gr.Row():
                                        delete_all_713 = gr.Checkbox(
                                            label="Permanently Delete Processed Content")
                                        with gr.Column(variant="compact"):
                                            gr.Markdown(
            "Deletes all created project content. **Does not delete original and remixed videos.**")
                                    with gr.Row():
                                        message_box713 = gr.Markdown(
                                            format_markdown(
                    "Click Delete Processed Content to: Permanently Remove all processed content"))
                                    gr.Markdown(
                                        format_markdown(
                    "Progress can be tracked in the console", color="none", italic=True, bold=False))
                                    with gr.Row():
                                        delete_button713 = gr.Button(
                                            value="Delete Processed Content " +\
                                                SimpleIcons.SLOW_SYMBOL, variant="stop")

                                with gr.Tab(SimpleIcons.MENDING_HEART + " Recover Project"):
                                    gr.Markdown(
                        "**_Restore a project from the original source video and project file_**")
                                    with gr.Row():
                                        message_box714 = gr.Markdown(
                                            format_markdown(
                                    "Click Recover Project to: Restore the currently loaded project"))
                                    gr.Markdown(
                                        format_markdown(
                    "Progress can be tracked in the console", color="none", italic=True, bold=False))
                                    with gr.Row():
                                        restore_button714 = gr.Button(
                                            value="Recover Project " +
                                            SimpleIcons.SLOW_SYMBOL, variant="stop")

                    with gr.Accordion(SimpleIcons.TIPS_SYMBOL + " Guide", open=False):
                        WebuiTips.video_remixer_extra.render()

        next_button00.click(self.next_button00,
                           inputs=video_path,
                           outputs=[tabs_video_remixer, message_box00, video_info1, project_path,
                                    resize_w, resize_h, crop_w, crop_h, crop_offset_x, crop_offset_y,
                                    project_fps])

        next_button01.click(self.next_button01,
                           inputs=project_load_path,
                           outputs=[tabs_video_remixer, message_box01, video_info1, project_path,
                                project_fps, deinterlace, split_type, split_time, scene_threshold,
                                break_duration, break_ratio, resize_w, resize_h, crop_w, crop_h,
                                crop_offset_x, crop_offset_y, project_info2, thumbnail_type,
                                min_frames_per_scene, scene_index, scene_name, scene_image,
                                scene_state, scene_info, set_scene_label, project_info4, resize,
                                resynthesize, inflate, inflate_by_option, inflate_slow_option,
                                upscale, upscale_option, summary_info6, output_filepath])

        next_button1.click(self.next_button1,
                           inputs=[project_path, project_fps, split_type, scene_threshold,
                                break_duration, break_ratio, resize_w, resize_h, crop_w, crop_h,
                                crop_offset_x, crop_offset_y, deinterlace, split_time],
                           outputs=[tabs_video_remixer, message_box1, project_info2, message_box2,
                                project_load_path])

        back_button1.click(self.back_button1, outputs=tabs_video_remixer)

        next_button2.click(self.next_button2,
                           inputs=[thumbnail_type, min_frames_per_scene, skip_detection],
                           outputs=[tabs_video_remixer, message_box2, scene_index, scene_name,
                                    scene_image, scene_state, scene_info, set_scene_label])

        back_button2.click(self.back_button2, outputs=tabs_video_remixer)

        thumbnail_type.change(self.thumb_change, inputs=thumbnail_type, show_progress=False)

        scene_state.change(self.scene_state_button, show_progress=False,
                            inputs=[scene_index, scene_name, scene_state],
                            outputs=[scene_index, scene_name, scene_image, scene_state,
                                     scene_info, set_scene_label])

        scene_index.submit(self.go_to_frame, inputs=scene_index,
                            outputs=[scene_index, scene_name, scene_image, scene_state,
                                     scene_info, set_scene_label])

        keep_next.click(self.keep_next, show_progress=False,
                            inputs=[scene_index, scene_name],
                            outputs=[scene_index, scene_name, scene_image, scene_state,
                                     scene_info, set_scene_label])

        drop_next.click(self.drop_next, show_progress=False,
                            inputs=[scene_index, scene_name],
                            outputs=[scene_index, scene_name, scene_image, scene_state,
                                     scene_info, set_scene_label])

        next_scene.click(self.next_scene, show_progress=False,
                            inputs=[scene_index, scene_name],
                            outputs=[scene_index, scene_name, scene_image, scene_state,
                                     scene_info, set_scene_label])

        prev_scene.click(self.prev_scene, show_progress=False,
                            inputs=[scene_index, scene_name],
                            outputs=[scene_index, scene_name, scene_image, scene_state,
                                     scene_info, set_scene_label])

        next_keep.click(self.next_keep, show_progress=False,
                            inputs=[scene_index, scene_name],
                            outputs=[scene_index, scene_name, scene_image, scene_state,
                                     scene_info, set_scene_label])

        prev_keep.click(self.prev_keep, show_progress=False,
                            inputs=[scene_index, scene_name],
                            outputs=[scene_index, scene_name, scene_image, scene_state,
                                     scene_info, set_scene_label])

        first_scene.click(self.first_scene, show_progress=False,
                            inputs=[scene_index, scene_name],
                            outputs=[scene_index, scene_name, scene_image, scene_state,
                                     scene_info, set_scene_label])

        last_scene.click(self.last_scene, show_progress=False,
                            inputs=[scene_index, scene_name],
                            outputs=[scene_index, scene_name, scene_image, scene_state,
                                     scene_info, set_scene_label])

        split_scene_button.click(self.split_scene_shortcut, inputs=scene_index,
            outputs=[tabs_video_remixer, tabs_remix_extra, scene_id_702,
                     split_percent_702, preview_image702])

        choose_range_button.click(self.choose_range_shortcut, inputs=scene_index,
            outputs=[tabs_video_remixer, tabs_remix_extra, first_scene_id_701, last_scene_id_701])

        set_scene_label.submit(self.save_scene_label, inputs=[scene_index, set_scene_label],
                            outputs=[scene_index, scene_name, scene_image, scene_state,
                                     scene_info, set_scene_label])

        save_scene_label.click(self.save_scene_label, inputs=[scene_index, set_scene_label],
                            outputs=[scene_index, scene_name, scene_image, scene_state,
                                     scene_info, set_scene_label])

        keep_all_button.click(self.keep_all_scenes, show_progress=True,
                            inputs=[scene_index, scene_name],
                            outputs=[scene_index, scene_name, scene_image, scene_state,
                                     scene_info, set_scene_label])

        drop_all_button.click(self.drop_all_scenes, show_progress=True,
                            inputs=[scene_index, scene_name],
                            outputs=[scene_index, scene_name, scene_image, scene_state,
                                     scene_info, set_scene_label])

        invert_choices_button.click(self.invert_all_scenes, show_progress=True,
                            inputs=[scene_index, scene_name],
                            outputs=[scene_index, scene_name, scene_image, scene_state,
                                     scene_info, set_scene_label])

        drop_processed_button.click(self.drop_processed_shortcut, inputs=scene_index,
            outputs=[tabs_video_remixer, tabs_remix_extra, scene_id_700])

        next_button3.click(self.next_button3,
                           outputs=[tabs_video_remixer, project_info4])

        back_button3.click(self.back_button3, outputs=tabs_video_remixer)

        next_button4.click(self.next_button4,
                           outputs=[tabs_video_remixer, message_box4, message_box5])

        back_button4.click(self.back_button4, outputs=tabs_video_remixer)

        next_button5.click(self.next_button5,
                    inputs=[resynthesize, inflate, resize, upscale, upscale_option,
                            inflate_by_option, inflate_slow_option],
                    outputs=[tabs_video_remixer, message_box5, summary_info6, output_filepath,
                             output_filepath_custom, output_filepath_marked, output_filepath_labeled,
                             message_box60, message_box61, message_box62, message_box63])

        back_button5.click(self.back_button5, outputs=tabs_video_remixer)

        process_all.change(self.process_all_changed, inputs=process_all,
                           outputs=[resynthesize, inflate, resize, upscale],
                           show_progress=False)

        next_button60.click(self.next_button60,
                            inputs=[output_filepath, quality_slider],
                           outputs=message_box60)

        back_button60.click(self.back_button6, outputs=tabs_video_remixer)

        next_button61.click(self.next_button61,
                        inputs=[custom_video_options, custom_audio_options, output_filepath_custom],
                        outputs=message_box61)

        back_button61.click(self.back_button6, outputs=tabs_video_remixer)

        next_button62.click(self.next_button62,
                        inputs=[marked_video_options, marked_audio_options, output_filepath_marked],
                        outputs=message_box62)

        back_button62.click(self.back_button6, outputs=tabs_video_remixer)

        next_button63.click(self.next_button63,
                        inputs=[label_text, label_font_size, label_font_color, label_font_file,
                                label_draw_box, label_box_color, label_border_size, label_position,
                                output_filepath_labeled, quality_slider_labeled],
                        outputs=message_box63)

        back_button63.click(self.back_button6, outputs=tabs_video_remixer)

        drop_button700.click(self.drop_button700, inputs=scene_id_700, outputs=message_box700)

        choose_button701.click(self.choose_button701,
                               inputs=[first_scene_id_701, last_scene_id_701, scene_state_701],
                               outputs=[tabs_video_remixer, message_box701, scene_index,
                                        scene_name, scene_image, scene_state, scene_info,
                                        set_scene_label])

        scene_id_702.change(self.preview_button702, inputs=[scene_id_702, split_percent_702],
                                outputs=[preview_image702, scene_info_702], show_progress=False)

        split_percent_702.change(self.preview_button702, inputs=[scene_id_702, split_percent_702],
                                outputs=[preview_image702, scene_info_702], show_progress=False)

        split_percent_702.change(self.preview_button702, inputs=[scene_id_702, split_percent_702],
                                outputs=[preview_image702, scene_info_702], show_progress=False)

        goto_0_702.click(self.goto_0_702, outputs=split_percent_702, show_progress=False)

        prev_minute_702.click(self.prev_minute_702, inputs=[scene_id_702, split_percent_702],
                                outputs=split_percent_702, show_progress=False)

        goto_50_702.click(self.goto_50_702, outputs=split_percent_702, show_progress=False)

        next_minute_702.click(self.next_minute_702, inputs=[scene_id_702, split_percent_702],
                                outputs=split_percent_702, show_progress=False)

        goto_100_702.click(self.goto_100_702, outputs=split_percent_702, show_progress=False)

        prev_second_702.click(self.prev_second_702, inputs=[scene_id_702, split_percent_702],
                                outputs=split_percent_702, show_progress=False)

        prev_frame_702.click(self.prev_frame_702, inputs=[scene_id_702, split_percent_702],
                                outputs=split_percent_702, show_progress=False)

        next_frame_702.click(self.next_frame_702, inputs=[scene_id_702, split_percent_702],
                                outputs=split_percent_702, show_progress=False)

        next_second_702.click(self.next_second_702, inputs=[scene_id_702, split_percent_702],
                                outputs=split_percent_702, show_progress=False)

        split_button702.click(self.split_button702, inputs=[scene_id_702, split_percent_702],
                              outputs=[tabs_video_remixer, message_box702, scene_index, scene_name,
                                       scene_image, scene_state, scene_info, set_scene_label])

        export_project_703.click(self.export_project_703,
                                 inputs=[export_path_703, project_name_703],
                                 outputs=[message_box703, result_box703, open_result703])

        open_result703.click(self.open_result703, inputs=result_box703,
                                outputs=[tabs_video_remixer, project_load_path, message_box01])

        cleanse_button704.click(self.cleanse_button704, outputs=message_box704)

        merge_button705.click(self.merge_button705,
                               inputs=[first_scene_id_705, last_scene_id_705],
                               outputs=[tabs_video_remixer, message_box705, scene_index,
                                        scene_name, scene_image, scene_state, scene_info,
                                        set_scene_label])

        coalesce_button706.click(self.coalesce_button706, inputs=coalesce_scenes_706,
                               outputs=[tabs_video_remixer, message_box706, scene_index,
                                        scene_name, scene_image, scene_state, scene_info,
                                        set_scene_label])

        delete_button710.click(self.delete_button710,
                               inputs=delete_purged_710,
                               outputs=message_box710)
        select_all_button710.click(self.select_all_button710, show_progress=False,
                                outputs=[delete_purged_710])
        select_none_button710.click(self.select_none_button710, show_progress=False,
                                outputs=[delete_purged_710])

        delete_button711.click(self.delete_button711,
                               inputs=[delete_source_711, delete_dropped_711, delete_thumbs_711],
                               outputs=message_box711)
        select_all_button711.click(self.select_all_button711, show_progress=False,
                                outputs=[delete_source_711, delete_dropped_711, delete_thumbs_711])
        select_none_button711.click(self.select_none_button711, show_progress=False,
                                outputs=[delete_source_711, delete_dropped_711, delete_thumbs_711])

        delete_button712.click(self.delete_button712,
                               inputs=[delete_kept_712, delete_resized_712, delete_resynth_712,
                                       delete_inflated_712, delete_upscaled_712, delete_audio_712,
                                       delete_video_712, delete_clips_712],
                                outputs=message_box712)
        select_all_button712.click(self.select_all_button712, show_progress=False,
                                outputs=[delete_kept_712, delete_resized_712, delete_resynth_712,
                                         delete_inflated_712, delete_upscaled_712, delete_audio_712,
                                         delete_video_712, delete_clips_712])
        select_none_button712.click(self.select_none_button712, show_progress=False,
                                outputs=[delete_kept_712, delete_resized_712, delete_resynth_712,
                                         delete_inflated_712, delete_upscaled_712,
                                         delete_audio_712, delete_video_712, delete_clips_712])

        delete_button713.click(self.delete_button713, inputs=delete_all_713, outputs=message_box713)

        restore_button714.click(self.restore_button714, outputs=[tabs_video_remixer, message_box714,
                                    scene_index, scene_name, scene_image, scene_state, scene_info,
                                    set_scene_label])

    ### UTILITY FUNCTIONS

    def empty_args(self, num):
        return [None for _ in range(num)]

    def noop_args(self, num):
        return [gr.update(visible=True) for _ in range(num)]

    ### REMIX HOME EVENT HANDLERS

    # User has clicked New Project > from Remix Home
    def next_button00(self, video_path):
        empty_args = self.empty_args(9)
        if not video_path:
            return gr.update(selected=self.TAB_REMIX_HOME), \
                   gr.update(value=format_markdown("Enter a path to a video on this server to get started", "warning")), \
                   *empty_args

        if not os.path.exists(video_path):
            return gr.update(selected=self.TAB_REMIX_HOME), \
                   gr.update(value=format_markdown(f"File '{video_path}' was not found", "error")), \
                   *empty_args

        self.new_project()
        try:
            self.state.ingest_video(video_path)
            self.state.video_info1 = self.state.ingested_video_report()
        except ValueError as error:
            return gr.update(selected=self.TAB_REMIX_HOME), \
                   gr.update(value=format_markdown(str(error), "error")), \
                   *empty_args

        # don't save yet, user may change project path next
        self.state.save_progress("settings", save_project=False)

        return gr.update(selected=self.TAB_REMIX_SETTINGS), \
            gr.update(value=format_markdown(self.TAB00_DEFAULT_MESSAGE)), \
            gr.update(value=self.state.video_info1), \
            self.state.project_path, \
            self.state.resize_w, \
            self.state.resize_h, \
            self.state.crop_w, \
            self.state.crop_h, \
            self.state.crop_offset_x, \
            self.state.crop_offset_y, \
            self.state.project_fps

    # User has clicked Open Project > from Remix Home
    def next_button01(self, project_path):
        empty_args = self.empty_args(34)
        if not project_path:
            return gr.update(selected=self.TAB_REMIX_HOME), \
                   gr.update(value=format_markdown("Enter a path to a Video Remixer project directory on this server to get started", "warning")), \
                   *empty_args

        if not os.path.exists(project_path):
            return gr.update(selected=self.TAB_REMIX_HOME), \
                   gr.update(value=format_markdown(f"Directory '{project_path}' was not found", "error")), \
                   *empty_args

        try:
            project_file = VideoRemixerState.determine_project_filepath(project_path)
        except ValueError as error:
            return gr.update(selected=self.TAB_REMIX_HOME), \
                   gr.update(value=format_markdown(str(error), "error")), \
                   *empty_args

        try:
            self.state = VideoRemixerState.load(project_file, self.log)
        except ValueError as error:
            self.log(f"error opening project: {error}")
            return gr.update(selected=self.TAB_REMIX_HOME), \
                   gr.update(value=format_markdown(str(error), "error")), \
                   *empty_args

        if self.state.project_ported(project_file):
            try:
                self.state = VideoRemixerState.load_ported(self.state.project_path, project_file, self.log)
            except ValueError as error:
                self.log(f"error opening ported project at {project_file}: {error}")
                return gr.update(selected=self.TAB_REMIX_HOME), \
                    gr.update(value=format_markdown(str(error), "error")), \
                   *empty_args

        messages = self.state.post_load_integrity_check()
        if messages:
            message_text = format_markdown(messages, "warning")
        else:
            message_text = format_markdown(self.TAB01_DEFAULT_MESSAGE)
        return_to_tab = self.state.get_progress_tab()
        scene_details = self.scene_chooser_details(self.state.tryattr("current_scene"))

        Session().set("last-video-remixer-project", project_path)
        self.invalidate_split_scene_cache()

        return gr.update(selected=return_to_tab), \
            gr.update(value=message_text), \
            self.state.tryattr("video_info1"), \
            self.state.tryattr("project_path"), \
            self.state.tryattr("project_fps", self.config.remixer_settings["def_project_fps"]), \
            self.state.tryattr("deinterlace", self.state.UI_SAFETY_DEFAULTS["deinterlace"]), \
            self.state.tryattr("split_type", self.state.UI_SAFETY_DEFAULTS["split_type"]), \
            self.state.tryattr("split_time", self.state.UI_SAFETY_DEFAULTS["split_time"]), \
            self.state.tryattr("scene_threshold", \
                               self.state.UI_SAFETY_DEFAULTS["scene_threshold"]), \
            self.state.tryattr("break_duration", self.state.UI_SAFETY_DEFAULTS["break_duration"]), \
            self.state.tryattr("break_ratio", self.state.UI_SAFETY_DEFAULTS["break_ratio"]), \
            self.state.tryattr("resize_w"), \
            self.state.tryattr("resize_h"), \
            self.state.tryattr("crop_w"), \
            self.state.tryattr("crop_h"), \
            self.state.tryattr("crop_offset_x", self.state.UI_SAFETY_DEFAULTS["crop_offsets"]), \
            self.state.tryattr("crop_offset_y", self.state.UI_SAFETY_DEFAULTS["crop_offsets"]), \
            self.state.tryattr("project_info2"), \
            self.state.tryattr("thumbnail_type", self.state.UI_SAFETY_DEFAULTS["thumbnail_type"]), \
            self.state.tryattr("min_frames_per_scene", \
                               self.state.UI_SAFETY_DEFAULTS["min_frames_per_scene"]), \
            *scene_details, \
            self.state.tryattr("project_info4"), \
            self.state.tryattr("resize", self.state.UI_SAFETY_DEFAULTS["resize"]), \
            self.state.tryattr("resynthesize", self.state.UI_SAFETY_DEFAULTS["resynthesize"]), \
            self.state.tryattr("inflate", self.state.UI_SAFETY_DEFAULTS["inflate"]), \
            self.state.tryattr("inflate_by_option", self.state.UI_SAFETY_DEFAULTS["inflate_by_option"]), \
            self.state.tryattr("inflate_slow_option", self.state.UI_SAFETY_DEFAULTS["inflate_slow_option"]), \
            self.state.tryattr("upscale", self.state.UI_SAFETY_DEFAULTS["upscale"]), \
            self.state.tryattr("upscale_option", self.state.UI_SAFETY_DEFAULTS["upscale_option"]), \
            self.state.tryattr("summary_info6"), \
            self.state.tryattr("output_filepath")

    ### REMIX SETTINGS EVENT HANDLERS

    # User has clicked Next > from Remix Settings
    def next_button1(self,
                     project_path,
                     project_fps,
                     split_type,
                     scene_threshold,
                     break_duration,
                     break_ratio,
                     resize_w,
                     resize_h,
                     crop_w,
                     crop_h,
                     crop_offset_x,
                     crop_offset_y,
                     deinterlace,
                     split_time):
        self.state.project_path = project_path

        if not is_safe_path(project_path):
            return gr.update(selected=self.TAB_REMIX_SETTINGS), \
                gr.update(value=format_markdown(f"The project path is not valid", "warning")),\
                *self.empty_args(3)

        if split_time < 1:
            return gr.update(selected=self.TAB_REMIX_SETTINGS), \
                gr.update(value=format_markdown(f"Scene Split Seconds should be >= 1", "warning")),\
                *self.empty_args(3)

        # TODO validate the other entries

        try:
            # this is first project write
            self.log(f"creating project path {project_path}")
            create_directory(project_path)

            self.state.project_fps = project_fps
            self.state.split_type = split_type
            self.state.scene_threshold = scene_threshold
            self.state.break_duration = break_duration
            self.state.break_ratio = break_ratio
            self.state.resize_w = int(resize_w)
            self.state.resize_h = int(resize_h)
            self.state.crop_w = int(crop_w)
            self.state.crop_h = int(crop_h)
            self.state.crop_offset_x = int(crop_offset_x)
            self.state.crop_offset_y = int(crop_offset_y)
            self.state.deinterlace = deinterlace
            self.state.split_time = split_time
            self.state.project_info2 = self.state.project_settings_report()
            self.state.processed_content_invalid = True

            # this is the first time project progress advances
            # user will expect to return to the setup tab on reopening
            self.log(f"saving new project at {self.state.project_filepath()}")
            self.state.save_progress("setup")

            Session().set("last-video-remixer-project", project_path)

            return gr.update(selected=self.TAB_SET_UP_PROJECT), \
                gr.update(value=format_markdown(self.TAB1_DEFAULT_MESSAGE)), \
                self.state.project_info2, \
                gr.update(value=format_markdown(self.TAB2_DEFAULT_MESSAGE)), \
                project_path

        except ValueError as error:
            return gr.update(selected=self.TAB_REMIX_SETTINGS), \
                gr.update(value=format_markdown(str(error), "error")), \
                *self.noop_args(3)

    def back_button1(self):
        return gr.update(selected=self.TAB_REMIX_HOME)

    ### SET UP PROJECT EVENT HANDLERS

    # User has clicked Set Up Project from Set Up Project
    def next_button2(self, thumbnail_type, min_frames_per_scene, skip_detection):
        empty_args = self.empty_args(6)
        global_options = self.config.ffmpeg_settings["global_options"]
        source_audio_crf = self.config.remixer_settings["source_audio_crf"]

        if not self.state.project_path:
            return gr.update(selected=self.TAB_SET_UP_PROJECT), \
                   gr.update(value=format_markdown(f"Project settings have not yet been saved on the previous tab", "error")), \
                   *empty_args

        self.state.thumbnail_type = thumbnail_type
        self.state.min_frames_per_scene = min_frames_per_scene
        self.log("saving after setting thumbnail type and min frames per scene")
        self.state.save()

        # TODO this enormous conditional is messy
        if not skip_detection or not self.state.scenes_present():
            try:
                self.log(f"copying video from {self.state.source_video} to project path")
                self.state.save_original_video(prevent_overwrite=True)
            except ValueError as error:
                # ignore, don't copy the file a second time if the user is restarting here
                self.log(f"ignoring: {error}")

            self.log("saving project after ensuring video is in project path")
            self.state.save()

            try:
                self.log(f"creating source audio from {self.state.source_video}")
                self.state.create_source_audio(
                    source_audio_crf, global_options, prevent_overwrite=True)
            except ValueError as error:
                # ignore, don't create the file a second time if the user is restarting here
                self.log(f"ignoring: {error}")

            self.log("saving project after creating audio source")
            self.state.save()

            # user may be redoing project set up
            # settings changes could affect already-processed content
            self.log("resetting project on rendering for project settings")
            self.state.reset_at_project_settings()

            # split video into raw PNG frames, avoid doing again if redoing setup
            self.log("splitting source video into PNG frames")
            ffcmd = self.state.render_source_frames(global_options=global_options,
                                                    prevent_overwrite=True)
            if not ffcmd:
                self.log("rendering source frames skipped")
            else:
                self.log("saving project after converting video to PNG frames")
                self.state.save()
                self.log(f"FFmpeg command: {ffcmd}")

            self.state.scenes_path = os.path.join(self.state.project_path, "SCENES")
            self.state.dropped_scenes_path = os.path.join(self.state.project_path, "DROPPED_SCENES")
            self.log(f"creating scenes directory {self.state.scenes_path}")
            create_directory(self.state.scenes_path)
            self.log(f"creating dropped scenes directory {self.state.dropped_scenes_path}")
            create_directory(self.state.dropped_scenes_path)

            self.log("saving project after establishing scene paths")
            self.state.save()

            # split frames into scenes
            self.log(f"about to split scenes by {self.state.split_type}")
            error = self.state.split_scenes(self.log, prevent_overwrite=False)
            if error:
                return gr.update(selected=self.TAB_SET_UP_PROJECT), \
                    gr.update(value=format_markdown(f"There was an error splitting the source video: {error}", "error")), \
                   *empty_args
            self.log("saving project after splitting into scenes")
            self.state.save()

            if self.state.min_frames_per_scene > 0:
                self.log(f"about to consolidate scenes with too few frames")
                self.state.consolidate_scenes(self.log)
                self.log("saving project after consolidating scenes")
                self.state.save()

            self.state.scene_names = sorted(get_directories(self.state.scenes_path))

            try:
                self.log("enhance source video info with extra data including frame dimensions")
                self.state.enhance_video_info(self.log, ignore_errors=False)
                self.state.save()
            except ValueError as error:
                return gr.update(selected=self.TAB_SET_UP_PROJECT), \
                    gr.update(value=format_markdown(f"There was an error retrieving source frame dimensions: {error}", "error")), \
                   *empty_args

            # if there's only one scene, assume it should be kept to save some time
            if len(self.state.scene_names) < 2:
                self.state.keep_all_scenes()
            else:
                self.state.drop_all_scenes()

            self.state.current_scene = 0
            self.log("saving project after establishing scene names")
            self.state.save()

        self.log(f"about to create thumbnails of type {self.state.thumbnail_type}")
        try:
            self.state.create_thumbnails(self.log, global_options, self.config.remixer_settings)
        except ValueError as error:
            return gr.update(selected=self.TAB_SET_UP_PROJECT), \
                   gr.update(value=format_markdown(f"There was an error creating thumbnails from the source video: {error}", "error")), \
                   *empty_args

        self.state.thumbnails = sorted(get_files(self.state.thumbnail_path))
        self.log("saving project after creating scene thumbnails")
        self.state.save()

        # TODO this is fine as part of project setup but does it belong here?
        self.state.clips_path = os.path.join(self.state.project_path, "CLIPS")
        self.log(f"creating clips directory {self.state.clips_path}")
        create_directory(self.state.clips_path)

        # user will expect to return to scene chooser on reopening
        self.log("saving project after setting up scene selection states")
        self.state.save_progress("choose")

        return gr.update(selected=self.TAB_CHOOSE_SCENES), \
               gr.update(value=format_markdown(self.TAB2_DEFAULT_MESSAGE)), \
               *self.scene_chooser_details(self.state.current_scene)

    def back_button2(self):
        return gr.update(selected=self.TAB_REMIX_SETTINGS)

    def thumb_change(self, thumbnail_type):
        self.state.thumbnail_type = thumbnail_type
        if self.state.project_path:
            self.log(f"Saving project after hot-setting thumbnail type to {thumbnail_type}")
            self.state.save()

    ### SCENE CHOOSER EVENT HANDLERS

    # User has clicked on the Keep or Drop radio button
    def scene_state_button(self, scene_index, scene_name, scene_state):
        if scene_name:
            self.state.scene_states[scene_name] = scene_state
            self.state.save()
        return self.scene_chooser_details(self.state.current_scene)

    def go_to_frame(self, scene_index):
        try:
            scene_index = int(scene_index)
        except:
            scene_index = 0
        if scene_index < 0:
            scene_index = 0
        else:
            last_scene = len(self.state.scene_names) - 1
            if scene_index > last_scene:
                scene_index = last_scene
        self.state.current_scene = scene_index
        return self.scene_chooser_details(self.state.current_scene)

    def keep_next(self, scene_index, scene_name):
        self.state.scene_states[scene_name] = "Keep"
        self.state.save()
        return self.next_scene(scene_index, scene_name)

    def drop_next(self, scene_index, scene_name):
        self.state.scene_states[scene_name] = "Drop"
        self.state.save()
        return self.next_scene(scene_index, scene_name)

    def next_scene(self, scene_index, scene_name):
        if scene_index < len(self.state.scene_names)-1:
            scene_index += 1
            self.state.current_scene = scene_index
        return self.scene_chooser_details(self.state.current_scene)

    def prev_scene(self, scene_index, scene_name):
        if scene_index > 0:
            scene_index -= 1
            self.state.current_scene = scene_index
        return self.scene_chooser_details(self.state.current_scene)

    def next_keep(self, scene_index, scene_name):
        for index in range(scene_index+1, len(self.state.scene_names)):
            scene_name = self.state.scene_names[index]
            if self.state.scene_states[scene_name] == "Keep":
                self.state.current_scene = index
                break
        return self.scene_chooser_details(self.state.current_scene)

    def prev_keep(self, scene_index, scene_name):
        for index in range(scene_index-1, -1, -1):
            scene_name = self.state.scene_names[index]
            if self.state.scene_states[scene_name] == "Keep":
                self.state.current_scene = index
                break
        return self.scene_chooser_details(self.state.current_scene)

    def first_scene(self, scene_index, scene_name):
        self.state.current_scene = 0
        return self.scene_chooser_details(self.state.current_scene)

    def last_scene(self, scene_index, scene_name):
        self.state.current_scene = len(self.state.scene_names) - 1
        return self.scene_chooser_details(self.state.current_scene)

    def split_scene_shortcut(self, scene_index):
        default_percent = 50.0
        scene_index = int(scene_index)
        display_frame = self.compute_preview_frame(scene_index, default_percent)
        _, _, _, scene_info, _ = self.state.scene_chooser_details(scene_index)
        return gr.update(selected=self.TAB_REMIX_EXTRA), \
            gr.update(selected=self.TAB_EXTRA_SPLIT_SCENE), \
            scene_index, \
            default_percent, \
            display_frame, \
            scene_info

    def choose_range_shortcut(self, scene_index):
        return gr.update(selected=self.TAB_REMIX_EXTRA), \
            gr.update(selected=self.TAB_EXTRA_CHOOSE_RANGE), \
            scene_index, \
            scene_index

    def save_scene_label(self, scene_index, scene_label):
        if scene_label:
            self.state.set_scene_label(scene_index, scene_label)
            self.log("saving project after setting scene label")
            self.state.save()
        else:
            self.state.clear_scene_label(scene_index)
            self.log("saving project after clearing scene label")
            self.state.save()
        return self.scene_chooser_details(self.state.current_scene)

    def keep_all_scenes(self, scene_index, scene_name):
        self.state.keep_all_scenes()
        return self.scene_chooser_details(self.state.current_scene)

    def drop_all_scenes(self, scene_index, scene_name):
        self.state.drop_all_scenes()
        return self.scene_chooser_details(self.state.current_scene)

    def invert_all_scenes(self, scene_index, scene_name):
        self.state.invert_all_scenes()
        return self.scene_chooser_details(self.state.current_scene)

    def drop_processed_shortcut(self, scene_index):
        return gr.update(selected=7), \
            gr.update(selected=self.TAB_EXTRA_DROP_PROCESSED), \
            scene_index

    # given scene name such as [042-420] compute details to display in Scene Chooser
    def scene_chooser_details(self, scene_index):
        if not self.state.thumbnails:
            self.log(f"thumbnails don't exist yet in scene_chooser_details()")
            return self.empty_args(6)
        try:
            scene_name, thumbnail_path, scene_state, scene_info, scene_label = \
                self.state.scene_chooser_details(scene_index)
            return scene_index, scene_name, thumbnail_path, scene_state, scene_info, scene_label
        except ValueError as error:
            self.log(error)
            return self.empty_args(6)

    # User has clicked Done Choosing Scenes from Scene Chooser
    def next_button3(self):
        if not self.state.project_path:
            return gr.update(selected=self.TAB_CHOOSE_SCENES), self.state.project_info4

        self.state.project_info4 = self.state.chosen_scenes_report()

        # user will expect to return to the compilation tab on reopening
        self.log("saving project after displaying scene choices")
        self.state.save_progress("compile")

        return gr.update(selected=self.TAB_COMPILE_SCENES), self.state.project_info4

    def back_button3(self):
        return gr.update(selected=self.TAB_SET_UP_PROJECT)

    ### COMPILE SCENES EVENT HANDLERS

    # User has clicked Compile Scenes from Compile Scenes
    def next_button4(self):
        if not self.state.project_path:
            return gr.update(selected=self.TAB_COMPILE_SCENES), \
                   gr.update(value=format_markdown(f"The project has not yet been set up from the Set Up Project tab.", "error")), \
                   None

        self.log("moving dropped scenes to dropped scenes directory")
        self.state.recompile_scenes()

        # scene choice changes are what invalidate previously made audio clips,
        # so clear them now along with dependent remix content
        self.log("purging now-stale remix content")
        self.state.clean_remix_content(purge_from="audio_clips")

        # user will expect to return to the processing tab on reopening
        self.log("saving project after compiling scenes")
        self.state.save_progress("process")

        return gr.update(selected=self.TAB_PROC_OPTIONS),  \
               gr.update(value=format_markdown(self.TAB4_DEFAULT_MESSAGE)), \
               gr.update(value=format_markdown(self.TAB5_DEFAULT_MESSAGE))

    def back_button4(self):
        return gr.update(selected=self.TAB_CHOOSE_SCENES)

    ### PROCESS REMIX EVENT HANDLERS

    # User has clicked Process Remix from Process Remix
    def next_button5(self,
                     resynthesize,
                     inflate, resize,
                     upscale,
                     upscale_option,
                     inflate_by_option,
                     inflate_slow_option):
        noop_args = self.noop_args(9)
        if not self.state.project_path or not self.state.scenes_path:
            return gr.update(selected=self.TAB_PROC_OPTIONS), \
                   gr.update(value=format_markdown(
                    "The project has not yet been set up from the Set Up Project tab.", "error")), \
                   *noop_args

        self.state.resize = resize
        self.state.resynthesize = resynthesize

        self.state.inflate = inflate
        inflate_option_changed = False
        if self.state.inflate_by_option != None and \
                self.state.inflate_by_option != inflate_by_option:
            inflate_option_changed = True
        self.state.inflate_by_option = inflate_by_option
        self.state.inflate_slow_option = inflate_slow_option

        self.state.upscale = upscale
        upscale_option_changed = False
        if self.state.upscale_option != None and self.state.upscale_option != upscale_option:
            upscale_option_changed = True
        self.state.upscale_option = upscale_option
        self.state.setup_processing_paths()
        self.log("saving project after storing processing choices")
        self.state.save()

        # user may have changed scene choices and skipped compiling scenes
        self.state.recompile_scenes()

        jot = Jot()
        kept_scenes = self.state.kept_scenes()
        if kept_scenes:
            if self.state.processed_content_invalid:
                self.log("setup options changed, purging all processed content")
                self.state.purge_processed_content(purge_from=self.state.RESIZE_STEP)
                self.state.processed_content_invalid = False
            else:
                self.log("purging stale content")
                self.state.purge_stale_processed_content(upscale_option_changed,
                                                         inflate_option_changed)
                self.log("purging incomplete content")
                self.state.purge_incomplete_processed_content()
            self.log("saving project after purging stale and incomplete content")
            self.state.save()

            if not self.state.resize \
                and not self.state.resynthesize \
                and not self.state.inflate \
                and not self.state.upscale:
                jot.down(f"Original source scenes in {self.state.scenes_path}")

            if self.state.resize:
                if not self.state.processed_content_complete(self.state.RESIZE_STEP):
                    self.log("about to resize scenes")
                    self.state.resize_scenes(self.log,
                                             kept_scenes,
                                             self.config.remixer_settings)
                    self.log("saving project after resizing frames")
                    self.state.save()
                jot.down(f"Resized/cropped scenes in {self.state.resize_path}")

            if self.state.resynthesize:
                if not self.state.processed_content_complete(self.state.RESYNTH_STEP):
                    two_pass_resynth = self.config.remixer_settings["resynth_type"] == 2
                    self.state.resynthesize_scenes(self.log,
                                                kept_scenes,
                                                self.engine,
                                                self.config.engine_settings,
                                                two_pass=two_pass_resynth)
                    self.log("saving project after resynthesizing frames")
                    self.state.save()
                jot.down(f"Resynthesized scenes in {self.state.resynthesis_path}")

            if self.state.inflate:
                if not self.state.processed_content_complete(self.state.INFLATE_STEP):
                    self.state.inflate_scenes(self.log,
                                                kept_scenes,
                                                self.engine,
                                                self.config.engine_settings)
                    self.log("saving project after inflating frames")
                    self.state.save()
                jot.down(f"Inflated scenes in {self.state.inflation_path}")

            if self.state.upscale:
                if not self.state.processed_content_complete(self.state.UPSCALE_STEP):
                    self.state.upscale_scenes(self.log,
                                            kept_scenes,
                                            self.config.realesrgan_settings,
                                            self.config.remixer_settings)
                    self.log("saving project after upscaling frames")
                    self.state.save()
                jot.down(f"Upscaled scenes in {self.state.upscale_path}")

            styled_report = style_report("Content Ready for Remix Video:", jot.lines, color="more")
            self.state.summary_info6 = styled_report

            self.state.output_filepath = self.state.default_remix_filepath()
            output_filepath_custom = self.state.default_remix_filepath("CUSTOM")
            output_filepath_marked = self.state.default_remix_filepath("MARKED")
            output_filepath_labeled = self.state.default_remix_filepath("LABELED")
            self.state.save()

            # user will expect to return to the save remix tab on reopening
            self.log("saving project after completing processing steps")
            self.state.save_progress("save")

            return gr.update(selected=self.TAB_SAVE_REMIX), \
                   gr.update(value=format_markdown(self.TAB5_DEFAULT_MESSAGE)), \
                   styled_report, \
                   self.state.output_filepath, \
                   output_filepath_custom, \
                   output_filepath_marked, \
                   output_filepath_labeled, \
                   gr.update(value=format_markdown(self.TAB60_DEFAULT_MESSAGE)), \
                   gr.update(value=format_markdown(self.TAB61_DEFAULT_MESSAGE)), \
                   gr.update(value=format_markdown(self.TAB62_DEFAULT_MESSAGE)), \
                   gr.update(value=format_markdown(self.TAB63_DEFAULT_MESSAGE))
        else:
            return gr.update(selected=self.TAB_PROC_OPTIONS), \
                   gr.update(value=format_markdown("At least one scene must be set to 'Keep' before processing can proceed", "error")), \
                   *noop_args

    def back_button5(self):
        return gr.update(selected=self.TAB_COMPILE_SCENES)

    def process_all_changed(self, process_all : bool):
        return gr.update(value=process_all), \
            gr.update(value=process_all), \
            gr.update(value=process_all), \
            gr.update(value=process_all)

    ### SAVE REMIX EVENT HANDLERS

    def prepare_save_remix(self, output_filepath : str):
        if not output_filepath:
            raise ValueError("Enter a path for the remixed video to proceed")

        kept_scenes = self.state.kept_scenes()
        if not kept_scenes:
            raise ValueError("No kept scenes were found")

        self.log("about to check and drop empty scenes")
        self.state.drop_empty_processed_scenes(kept_scenes)
        self.log("saving after dropping empty scenes")
        self.state.save()

        # get this again in case scenes have been auto-dropped
        kept_scenes = self.state.kept_scenes()
        if not kept_scenes:
            raise ValueError("No kept scenes after removing empties")

        global_options = self.config.ffmpeg_settings["global_options"]

        # create audio clips only if they do not already exist
        # this depends on the audio clips being purged at the time the scene selection are compiled
        if self.state.video_details["has_audio"] and not \
                self.state.processed_content_complete(self.state.AUDIO_STEP):
            self.log("about to create audio clips")
            audio_format = self.config.remixer_settings["audio_format"]
            self.state.create_audio_clips(self.log, global_options, audio_format=audio_format)
            self.log("saving project after creating audio clips")
            self.state.save()

        # always recreate video and scene clips
        self.state.clean_remix_content(purge_from="video_clips")
        return global_options, kept_scenes

    def save_remix(self, global_options, kept_scenes):
        self.log(f"about to create video clips")
        self.state.create_video_clips(self.log, kept_scenes, global_options)
        self.log("saving project after creating video clips")
        self.state.save()

        self.log("about to create scene clips")
        self.state.create_scene_clips(kept_scenes, global_options)
        self.log("saving project after creating scene clips")
        self.state.save()

        if not self.state.clips:
            return gr.update(value="No processed video clips were found", visible=True)

        self.log("about to create remix viedeo")
        ffcmd = self.state.create_remix_video(global_options, self.state.output_filepath)
        self.log(f"FFmpeg command: {ffcmd}")
        self.log("saving project after creating remix video")
        self.state.save()

    def save_custom_remix(self,
                          output_filepath,
                          global_options,
                          kept_scenes,
                          custom_video_options,
                          custom_audio_options,
                          draw_text_options=None,
                          labeled_scenes_first=True):
        _, _, output_ext = split_filepath(output_filepath)
        output_ext = output_ext[1:]

        self.log(f"about to create custom video clips")
        self.state.create_custom_video_clips(self.log, kept_scenes, global_options,
                                             custom_video_options=custom_video_options,
                                             custom_ext=output_ext,
                                             draw_text_options=draw_text_options)
        self.log("saving project after creating custom video clips")
        self.state.save()

        self.log("about to create custom scene clips")
        self.state.create_custom_scene_clips(kept_scenes, global_options,
                                             custom_audio_options=custom_audio_options,
                                             custom_ext=output_ext)
        self.log("saving project after creating custom scene clips")
        self.state.save()

        if not self.state.clips:
            raise ValueError("No processed video clips were found")

        self.log("about to create remix viedeo")
        ffcmd = self.state.create_remix_video(global_options, output_filepath,
                                              labeled_scenes_first=labeled_scenes_first)
        self.log(f"FFmpeg command: {ffcmd}")
        self.log("saving project after creating remix video")
        self.state.save()

    # User has clicked Save Remix from Save Remix
    def next_button60(self, output_filepath, quality):
        if not self.state.project_path:
            return gr.update(value=format_markdown(
                    "The project has not yet been set up from the Set Up Project tab.", "error"))

        self.state.output_filepath = output_filepath
        self.state.output_quality = quality
        self.log("saving after storing remix output choices")
        self.state.save()

        try:
            global_options, kept_scenes = self.prepare_save_remix(output_filepath)
            self.save_remix(global_options, kept_scenes)
            return gr.update(value=format_markdown(f"Remixed video {output_filepath} is complete.", "highlight"))

        except ValueError as error:
            return gr.update(value=format_markdown(str(error), "error"))

    # User has clicked Save Custom Remix from Save Remix
    def next_button61(self, custom_video_options, custom_audio_options, output_filepath):
        if not self.state.project_path:
            return gr.update(value=format_markdown(
                    "The project has not yet been set up from the Set Up Project tab.", "error"))
        try:
            global_options, kept_scenes = self.prepare_save_remix(output_filepath)
            self.save_custom_remix(output_filepath, global_options, kept_scenes,
                                   custom_video_options, custom_audio_options)
            return gr.update(value=format_markdown(f"Remixed custom video {output_filepath} is complete.", "highlight"))
        except ValueError as error:
            return gr.update(value=format_markdown(str(error), "error"))

    # User has clicked Save Marked Remix from Save Remix
    def next_button62(self, marked_video_options, marked_audio_options, output_filepath):
        if not self.state.project_path:
            return gr.update(value=format_markdown(
                    "The project has not yet been set up from the Set Up Project tab.", "error"))
        try:
            global_options, kept_scenes = self.prepare_save_remix(output_filepath)
            draw_text_options = {}
            draw_text_options["font_size"] = self.config.remixer_settings["marked_font_size"]
            draw_text_options["font_color"] = self.config.remixer_settings["marked_font_color"]
            draw_text_options["font_file"] = self.config.remixer_settings["marked_font_file"]
            draw_text_options["draw_box"] = self.config.remixer_settings["marked_draw_box"]
            draw_text_options["box_color"] = self.config.remixer_settings["marked_box_color"]
            draw_text_options["border_size"] = self.config.remixer_settings["marked_border_size"]
            draw_text_options["marked_position"] = self.config.remixer_settings["marked_position"]

            # account for upscaling
<<<<<<< HEAD
            upscale_factor = self.state.upscale_factor_from_options()
=======
            upscale_factor = self.state.upscale_factor_from_option(self.state.upscale_option)
>>>>>>> 10751d0d
            draw_text_options["crop_width"] = self.state.crop_w * upscale_factor
            draw_text_options["crop_height"] = self.state.crop_h * upscale_factor

            # create labels
            labels = []
            kept_scenes = self.state.kept_scenes()
            for scene_name in kept_scenes:
                scene_index = self.state.scene_names.index(scene_name)
                _, _, _, _, scene_start, scene_duration, _, _ = \
                    self.state.scene_chooser_data(scene_index)
                labels.append(f"[{scene_index} {scene_name} {scene_start} +{scene_duration}]")
            draw_text_options["labels"] = labels

            self.save_custom_remix(output_filepath, global_options, kept_scenes,
                                   marked_video_options, marked_audio_options, draw_text_options)
            return gr.update(value=format_markdown(f"Remixed marked video {output_filepath} is complete.", "highlight"))
        except ValueError as error:
            return gr.update(value=format_markdown(str(error), "error"))

    # User has clicked Save Labeled Remix from Save Remix
    def next_button63(self,
                      label_text,
                      label_font_size,
                      label_font_color,
                      label_font_file,
                      label_draw_box,
                      label_box_color,
                      label_border_size,
                      label_position,
                      output_filepath,
                      quality):
        if not self.state.project_path:
            return gr.update(value=format_markdown(
                "The project has not yet been set up from the Set Up Project tab.", "error"))
        if label_font_size <= 0.0:
            return gr.update(value=format_markdown(
                "The Font Factor must be > 0", "warning"))
        if not label_font_file:
           return gr.update(value=format_markdown(
                "The Font File must not be blank", "warning"))
        if not os.path.exists(label_font_file):
           return gr.update(value=format_markdown(
                f"The Font File {os.path.abspath(label_font_file)} was not found", "error"))
        if not label_font_file:
           return gr.update(value=format_markdown(
                "The Font File must not be blank", "warning"))
        if not label_font_color:
           return gr.update(value=format_markdown(
                "The Font Color must not be blank", "warning"))
        if label_draw_box:
            if (label_border_size <= 0.0):
                return gr.update(value=format_markdown(
                    "The Border Factor must be > 0", "warning"))
        if not label_box_color:
           return gr.update(value=format_markdown(
                "The Background Color must not be blank", "warning"))
        try:
            global_options, kept_scenes = self.prepare_save_remix(output_filepath)
            draw_text_options = {}
            draw_text_options["font_size"] = label_font_size
            draw_text_options["font_color"] = label_font_color
            draw_text_options["font_file"] = label_font_file
            draw_text_options["draw_box"] = label_draw_box
            draw_text_options["box_color"] = label_box_color
            draw_text_options["border_size"] = label_border_size
            draw_text_options["marked_position"] = label_position

            # account for upscaling
<<<<<<< HEAD
            upscale_factor = self.state.upscale_factor_from_options()
=======
            upscale_factor = self.state.upscale_factor_from_option(self.state.upscale_option)
>>>>>>> 10751d0d
            draw_text_options["crop_width"] = self.state.crop_w * upscale_factor
            draw_text_options["crop_height"] = self.state.crop_h * upscale_factor

            # create labels
            labels = []
            kept_scenes = self.state.kept_scenes()
            for scene_name in kept_scenes:
                scene_label = self.state.scene_labels.get(scene_name, label_text)
                labels.append(scene_label)
            draw_text_options["labels"] = labels

            labeled_video_options = self.config.remixer_settings["labeled_ffmpeg_video"]
            labeled_audio_options = self.config.remixer_settings["labeled_ffmpeg_audio"]
            labeled_video_options = labeled_video_options.replace("<CRF>", str(quality))
            self.log(f"using labeled video options: {labeled_video_options}")
            self.log(f"using labeled audeo options: {labeled_audio_options}")

            try:
                self.save_custom_remix(output_filepath, global_options, kept_scenes,
                                    labeled_video_options, labeled_audio_options, draw_text_options, labeled_scenes_first=False)
                return gr.update(value=format_markdown(f"Remixed labeled video {output_filepath} is complete.", "highlight"))
            except FFRuntimeError as error:
                return gr.update(value=format_markdown(f"Error: {error}.", "error"))

        except ValueError as error:
            return gr.update(value=format_markdown(str(error), "error"))

    def back_button6(self):
        return gr.update(selected=self.TAB_PROC_OPTIONS)

    def drop_button700(self, scene_index):
        num_scenes = len(self.state.scene_names)
        last_scene = num_scenes - 1

        if not isinstance(scene_index, (int, float)):
            return gr.update(value=format_markdown(f"Please enter a Scene Index to get started", "warning"))

        scene_index = int(scene_index)
        if scene_index < 0 or scene_index > last_scene:
            return gr.update(value=format_markdown(f"Please enter a Scene Index from 0 to {last_scene}", "warning"))

        removed = self.state.force_drop_processed_scene(scene_index)

        # audio clips aren't cleaned each time a remix is saved
        # clean now to ensure the dropped scene audio clip is removed
        self.state.clean_remix_content(purge_from="audio_clips")

        self.log(f"removed files: {removed}")
        self.log(
            f"saving project after using force_drop_processed_scene for scene index {scene_index}")
        self.state.save()
        removed = "\r\n".join(removed)
        return gr.update(value=format_markdown(f"Removed:\r\n{removed}"))

    def choose_button701(self, first_scene_index, last_scene_index, scene_state):
        empty_args = self.empty_args(6)
        num_scenes = len(self.state.scene_names)
        last_scene = num_scenes - 1

        if not isinstance(first_scene_index, (int, float)) \
                or not isinstance(last_scene_index, (int, float)):
            return gr.update(selected=self.TAB_REMIX_EXTRA), \
    gr.update(value=format_markdown("Please enter Scene Indexes to get started", "warning")), \
                *empty_args

        first_scene_index = int(first_scene_index)
        last_scene_index = int(last_scene_index)
        if first_scene_index < 0 \
                or first_scene_index > last_scene \
                or last_scene_index < 0 \
                or last_scene_index > last_scene:
            return gr.update(selected=self.TAB_REMIX_EXTRA), \
                gr.update(value=format_markdown(f"Please enter valid Scene Indexes between 0 and {last_scene} to get started", "warning")), \
                *empty_args

        if first_scene_index >= last_scene_index:
            return gr.update(selected=self.TAB_REMIX_EXTRA), \
                gr.update(value=format_markdown(f"'Ending Scene Index' must be higher than 'Starting Scene Index'", "warning")), \
                *empty_args

        if scene_state not in ["Keep", "Drop"]:
            return gr.update(selected=self.TAB_REMIX_EXTRA), \
    gr.update(value=format_markdown("Please make a Scenes Choice to get started", "warning")), \
                *empty_args

        for scene_index in range(first_scene_index, last_scene_index + 1):
            scene_name = self.state.scene_names[scene_index]
            self.state.scene_states[scene_name] = scene_state

        self.state.current_scene = first_scene_index

        first_scene_name = self.state.scene_names[first_scene_index]
        last_scene_name = self.state.scene_names[last_scene_index]
        message = f"Scenes {first_scene_name} through {last_scene_name} set to '{scene_state}'"
        self.log(f"saving project after {message}")
        self.state.save()

        return gr.update(selected=self.TAB_CHOOSE_SCENES), \
            gr.update(value=format_markdown(message)), \
            *self.scene_chooser_details(self.state.current_scene)

    def valid_split_scene_cache(self, scene_index):
        if self.split_scene_cache and self.split_scene_cached_index == scene_index:
            return self.split_scene_cache
        else:
            return None

    def fill_split_scene_cache(self, scene_index, data):
        self.split_scene_cache = data
        self.split_scene_cached_index = scene_index

    def invalidate_split_scene_cache(self):
        self.split_scene_cache = []
        self.split_scene_cached_index = -1

    def compute_scene_split(self, scene_name : str, split_percent : float, override_num_frames=0):
        split_percent = 0.0 if isinstance(split_percent, type(None)) else split_percent
        split_point = split_percent / 100.0

        # these are not reliable if override_num_frames is in use
        first_frame, last_frame, num_width = details_from_group_name(scene_name)

        num_frames = override_num_frames or ((last_frame - first_frame) + 1)
        split_frame = math.ceil(num_frames * split_point)

        # ensure at least one frame remains in the lower scene
        split_frame = 1 if split_frame == 0 else split_frame
        # ensure at least one frame remains in the upper scene
        split_frame = num_frames-1 if split_frame >= num_frames else split_frame

        return num_width, num_frames, first_frame, last_frame, split_frame

    def split_scene_content(self,
                            content_path : str,
                            scene_name : str,
                            new_lower_scene_name : str,
                            new_upper_scene_name : str,
                            num_frames : int,
                            split_frame : int):
        original_scene_path = os.path.join(content_path, scene_name)
        new_lower_scene_path = os.path.join(content_path, new_lower_scene_name)
        new_upper_scene_path = os.path.join(content_path, new_upper_scene_name)

        frame_files = sorted(get_files(original_scene_path))
        num_frame_files = len(frame_files)
        if num_frame_files != num_frames:
            message = f"Mismatch between expected frames ({num_frames}) and found frames " + \
                f"({num_frame_files}) in content path '{original_scene_path}'"
            raise ValueError(message)

        create_directory(new_upper_scene_path)

        for index, frame_file in enumerate(frame_files):
            if index < split_frame:
                continue
            frame_path = os.path.join(original_scene_path, frame_file)
            _, filename, ext = split_filepath(frame_path)
            new_frame_path = os.path.join(new_upper_scene_path, filename + ext)
            shutil.move(frame_path, new_frame_path)
        os.replace(original_scene_path, new_lower_scene_path)

    def split_processed_content(self,
                                content_path : str,
                                scene_name : str,
                                new_lower_scene_name : str,
                                new_upper_scene_name : str,
                                split_percent : float):
        original_scene_path = os.path.join(content_path, scene_name)
        new_lower_scene_path = os.path.join(content_path, new_lower_scene_name)
        new_upper_scene_path = os.path.join(content_path, new_upper_scene_name)

        frame_files = sorted(get_files(original_scene_path))
        create_directory(new_upper_scene_path)

        _, _, _, _, split_frame = self.compute_scene_split(
            scene_name, split_percent, override_num_frames=len(frame_files))
        for index, frame_file in enumerate(frame_files):
            if index < split_frame:
                continue
            frame_path = os.path.join(original_scene_path, frame_file)
            _, filename, ext = split_filepath(frame_path)
            new_frame_path = os.path.join(new_upper_scene_path, filename + ext)
            shutil.move(frame_path, new_frame_path)
        os.replace(original_scene_path, new_lower_scene_path)

    def split_button702(self, scene_index, split_percent):
        global_options = self.config.ffmpeg_settings["global_options"]
        empty_args = self.empty_args(6)

        if not isinstance(scene_index, (int, float)):
            return gr.update(selected=self.TAB_REMIX_EXTRA), \
                gr.update(value=format_markdown("Please enter a Scene Index to get started", "warning")), \
                *empty_args
        num_scenes = len(self.state.scene_names)
        last_scene = num_scenes - 1
        scene_index = int(scene_index)

        if scene_index < 0 or scene_index > last_scene:
            return gr.update(selected=self.TAB_REMIX_EXTRA), \
                gr.update(value=format_markdown(f"Please enter a Scene Index from 0 to {last_scene}", "warning")), \
                *empty_args

        self.state.uncompile_scenes()

        scene_name = self.state.scene_names[scene_index]
        num_width, num_frames, first_frame, last_frame, split_frame = self.compute_scene_split(
            scene_name, split_percent)
        if num_frames < 2:
            return gr.update(selected=self.TAB_REMIX_EXTRA), \
                gr.update(value=format_markdown("Scene must have at least two frames to be split", "error")), \
                *empty_args

        new_lower_first_frame = first_frame
        new_lower_last_frame = first_frame + (split_frame - 1)
        new_lower_scene_name = VideoRemixerState.encode_scene_name(num_width,
                                                new_lower_first_frame, new_lower_last_frame, 0, 0)
        new_upper_first_frame = first_frame + split_frame
        new_upper_last_frame = last_frame
        new_upper_scene_name = VideoRemixerState.encode_scene_name(num_width,
                                                new_upper_first_frame, new_upper_last_frame, 0, 0)
        try:
            self.split_scene_content(self.state.scenes_path,
                                    scene_name,
                                    new_lower_scene_name,
                                    new_upper_scene_name,
                                    num_frames,
                                    split_frame)
        except ValueError as error:
            return gr.update(selected=self.TAB_REMIX_EXTRA), \
                gr.update(value=format_markdown(f"Error: {error}", "error")), \
                *empty_args

        self.state.scene_names[scene_index] = new_lower_scene_name
        self.state.scene_names.append(new_upper_scene_name)
        self.state.scene_names = sorted(self.state.scene_names)

        scene_state = self.state.scene_states[scene_name]
        del self.state.scene_states[scene_name]
        self.state.scene_states[new_lower_scene_name] = scene_state
        self.state.scene_states[new_upper_scene_name] = scene_state

        self.state.current_scene = scene_index

        thumbnail_file = self.state.thumbnails[scene_index]
        self.log(f"about to delete original thumbnail file '{thumbnail_file}'")
        os.remove(thumbnail_file)
        self.state.create_thumbnail(new_lower_scene_name, self.log, global_options,
                                    self.config.remixer_settings)
        self.log(f"about to create thumbnail for new upper scene {new_upper_scene_name}")
        self.state.create_thumbnail(new_upper_scene_name, self.log, global_options,
                                    self.config.remixer_settings)
        self.state.thumbnails = sorted(get_files(self.state.thumbnail_path))

        paths = [
            self.state.resize_path,
            self.state.resynthesis_path,
            self.state.inflation_path,
            self.state.upscale_path
        ]
        processed_content_split = False
        for path in paths:
            if path and os.path.exists(path):
                dirs = get_directories(path)
                if scene_name in dirs:
                    try:
                        processed_content_split = True
                        self.split_processed_content(path,
                                                    scene_name,
                                                    new_lower_scene_name,
                                                    new_upper_scene_name,
                                                    split_percent)
                    except ValueError as error:
                        self.log(
                            f"Error splitted processed content path {path}: {error} - ignored")
                        continue
                else:
                    self.log(f"Planned skip of splitting processed content path {path}: scene {scene_name} not found")
            else:
                self.log(f"Planned skip of splitting processed content path {path}: path not found")

        self.log("saving project after completing scene split")
        self.state.save()

        self.log("invalidating scene split cache after splitting")
        self.invalidate_split_scene_cache()

        if processed_content_split:
            self.log("invalidating processed audio content after splitting")
            self.state.clean_remix_audio()

        message = f"Scene split into new scenes {new_lower_scene_name} and {new_upper_scene_name}"
        return gr.update(selected=self.TAB_CHOOSE_SCENES), \
            gr.update(value=format_markdown(message)), \
            *self.scene_chooser_details(self.state.current_scene)

    def compute_preview_frame(self, scene_index, split_percent):
        scene_index = int(scene_index)
        num_scenes = len(self.state.scene_names)
        last_scene = num_scenes - 1
        if scene_index < 0 or scene_index > last_scene:
            return None

        scene_name = self.state.scene_names[scene_index]
        _, num_frames, _, _, split_frame = self.compute_scene_split(scene_name, split_percent)
        original_scene_path = os.path.join(self.state.scenes_path, scene_name)
        frame_files = self.valid_split_scene_cache(scene_index)
        if not frame_files:
            # optimize to uncompile only the first time it's needed
            self.state.uncompile_scenes()

            frame_files = sorted(get_files(original_scene_path))
            self.fill_split_scene_cache(scene_index, frame_files)

        num_frame_files = len(frame_files)
        if num_frame_files != num_frames:
            self.log(f"compute_preview_frame(): expected {num_frame_files} frame files but found {num_frames} for scene index {scene_index} - returning None")
            return None
        return frame_files[split_frame]

    def preview_button702(self, scene_index, split_percent):
        if not isinstance(scene_index, (int, float)):
            return self.empty_args(2)
        scene_index = int(scene_index)
        if scene_index < 0 or scene_index >= len(self.state.scene_names):
            return self.empty_args(2)

        display_frame = self.compute_preview_frame(scene_index, split_percent)
        _, _, _, scene_info, _ = self.state.scene_chooser_details(scene_index)
        return display_frame, scene_info

    def compute_advance_702(self, scene_index, split_percent, by_next : bool, by_minute=False, by_second=False):
        if not isinstance(scene_index, (int, float)):
            return self.empty_args(2)

        scene_index = int(scene_index)
        scene_name = self.state.scene_names[scene_index]
        first_frame, last_frame, _ = details_from_group_name(scene_name)
        num_frames = (last_frame - first_frame) + 1
        split_percent_frame = num_frames * split_percent / 100.0

        if by_minute:
            frames_60s = self.state.project_fps * 60
            new_split_frame = \
                split_percent_frame + frames_60s if by_next else split_percent_frame - frames_60s
        elif by_second:
            frames_1s = self.state.project_fps
            new_split_frame = \
                split_percent_frame + frames_1s if by_next else split_percent_frame - frames_1s
        else: # by frame
            new_split_frame = split_percent_frame + 1 if by_next else split_percent_frame - 1

        new_split_frame = 0 if new_split_frame < 0 else new_split_frame
        new_split_frame = num_frames if new_split_frame > num_frames else new_split_frame

        new_split_percent = new_split_frame / num_frames
        return new_split_percent * 100.0

    def goto_0_702(self):
        return 0

    def goto_50_702(self):
        return 50

    def goto_100_702(self):
        return 100

    def prev_minute_702(self, scene_index, split_percent):
        return self.compute_advance_702(scene_index, split_percent, False, by_minute=True)

    def prev_second_702(self, scene_index, split_percent):
        return self.compute_advance_702(scene_index, split_percent, False, by_second=True)

    def prev_frame_702(self, scene_index, split_percent):
        return self.compute_advance_702(scene_index, split_percent, False)

    def next_frame_702(self, scene_index, split_percent):
        return self.compute_advance_702(scene_index, split_percent, True, )

    def next_second_702(self, scene_index, split_percent):
        return self.compute_advance_702(scene_index, split_percent, True, by_second=True)

    def next_minute_702(self, scene_index, split_percent):
        return self.compute_advance_702(scene_index, split_percent, True, by_minute=True)

    def export_project_703(self, new_project_path : str, new_project_name : str):
        empty_args = [gr.update(visible=False), gr.update(visible=False)]
        if not new_project_path:
            return gr.update(value=format_markdown("Please enter a Project Path for the new project", "warning")), *empty_args
        if not is_safe_path(new_project_path):
            return gr.update(value=format_markdown("The entered Project Path is not valid", "warning")), *empty_args
        if not new_project_name:
            return gr.update(value=format_markdown("Please enter a Project Name for the new project", "warning")), *empty_args

        kept_scenes = self.state.kept_scenes()
        if not kept_scenes:
            return gr.update(value=format_markdown("No kept scenes were found", "warning")), *empty_args

        new_project_name = new_project_name.strip()
        full_new_project_path = os.path.join(new_project_path, new_project_name)
        try:
            create_directory(full_new_project_path)
            new_profile_filepath = self.state.copy_project_file(full_new_project_path)

            # load the copied project file
            new_state = VideoRemixerState.load(new_profile_filepath, self.log)

            # update project paths to the new one
            new_state = VideoRemixerState.load_ported(new_state.project_path, new_profile_filepath, self.log, save_original=False)

            # ensure the project directories exist
            new_state.post_load_integrity_check()

            # copy the source video
            with Mtqdm().open_bar(total=1, desc="Copying") as bar:
                Mtqdm().message(bar, "Copying source video - no ETA")
                shutil.copy(self.state.source_video, new_state.source_video)
                Mtqdm().update_bar(bar)

            # copy the source audio (if not using the source video as audio source)
            if self.state.source_audio != self.state.source_video:
                with Mtqdm().open_bar(total=1, desc="Copying") as bar:
                    Mtqdm().message(bar, "Copying source audio - no ETA")
                    shutil.copy(self.state.source_audio, new_state.source_audio)
                    Mtqdm().update_bar(bar)

            # ensure scenes path contains all / only kept scenes
            self.state.recompile_scenes()

            # prepare to rebuild scene_states dict, and scene_names, thumbnails lists
            # in the new project
            new_state.scene_states = {}
            new_state.scene_names = []
            new_state.thumbnails = []

            with Mtqdm().open_bar(total=len(kept_scenes), desc="Exporting") as bar:
                for index, scene_name in enumerate(self.state.scene_names):
                    state = self.state.scene_states[scene_name]
                    if state == "Keep":
                        scene_name = self.state.scene_names[index]
                        new_state.scene_states[scene_name] = "Keep"

                        new_state.scene_names.append(scene_name)
                        scene_dir = os.path.join(self.state.scenes_path, scene_name)
                        new_scene_dir = os.path.join(new_state.scenes_path, scene_name)
                        duplicate_directory(scene_dir, new_scene_dir)

                        scene_thumbnail = self.state.thumbnails[index]
                        _, filename, ext = split_filepath(scene_thumbnail)
                        new_thumbnail = os.path.join(new_state.thumbnail_path, filename + ext)
                        new_state.thumbnails.append(new_thumbnail)
                        shutil.copy(scene_thumbnail, new_thumbnail)
                        Mtqdm().update_bar(bar)

            # reset some things
            new_state.current_scene = 0
            new_state.audio_clips = []
            new_state.clips = []
            new_state.processed_content_invalid = False
            new_state.progress = "choose"

            new_state.save()

            return gr.update(value=format_markdown(f"Kept scenes saved as new project: {full_new_project_path} ")), \
                gr.update(visible=True, value=full_new_project_path), \
                gr.update(visible=True)

        except ValueError as error:
            return gr.update(value=format_markdown(str(error), "error")), *empty_args

    def open_result703(self, new_project_path):
        return gr.update(selected=self.TAB_REMIX_HOME), \
            gr.update(value=new_project_path), \
            gr.update(value=format_markdown(self.TAB01_DEFAULT_MESSAGE))

    CLEANSE_SCENES_PATH = "cleansed_scenes"
    CLEANSE_SCENES_FACTOR = 4.0

    def cleanse_button704(self):
        kept_scenes = self.state.kept_scenes()
        if len(kept_scenes) < 1:
            return gr.update(value=format_markdown("No kept scenes were found", "warning"))
        self.state.uncompile_scenes()

        working_path = os.path.join(self.state.project_path, self.CLEANSE_SCENES_PATH)
        if os.path.exists(working_path):
            self.log(f"purging previous working directory {working_path}")
            purge_path = self.state.purge_paths([working_path])
            if purge_path:
                self.state.copy_project_file(purge_path)
        self.log(f"creating working directory {working_path}")
        create_directory(working_path)

        upscale_path = os.path.join(working_path, "upscaled")
        downsample_path = os.path.join(working_path, "downsampled")
        self.log(f"creating upscale directory {working_path}")
        create_directory(upscale_path)
        self.log(f"creating downsample directory {working_path}")
        create_directory(downsample_path)

        content_width = self.state.video_details["source_width"]
        content_height = self.state.video_details["source_height"]
        scale_type = self.config.remixer_settings["scale_type_down"]

        upscaler = self.state.get_upscaler(self.log, self.config.realesrgan_settings, self.config.remixer_settings)
        with Mtqdm().open_bar(total=len(kept_scenes), desc="Cleansing") as bar:
            for scene_name in kept_scenes:
                scene_path = os.path.join(self.state.scenes_path, scene_name)
                upscale_scene_path = os.path.join(upscale_path, scene_name)
                create_directory(upscale_scene_path)
                self.state.upscale_scene(self.log, upscaler, scene_path, upscale_scene_path,
                                         self.CLEANSE_SCENES_FACTOR, downscale_type=scale_type)

                downsample_scene_path = os.path.join(downsample_path, scene_name)
                create_directory(downsample_scene_path)
                self.state.resize_scene(self.log,
                                        upscale_scene_path,
                                        downsample_scene_path,
                                        content_width,
                                        content_height,
                                        scale_type)
                Mtqdm().update_bar(bar)

        self.log("purging scenes before replacing with cleansed scenes")
        scene_paths = []
        for scene_name in kept_scenes:
            scene_path = os.path.join(self.state.scenes_path, scene_name)
            scene_paths.append(scene_path)
        self.state.purge_paths(scene_paths)

        with Mtqdm().open_bar(total=len(kept_scenes), desc="Replacing") as bar:
            for scene_name in kept_scenes:
                downsample_scene_path = os.path.join(downsample_path, scene_name)
                shutil.move(downsample_scene_path, self.state.scenes_path)
                Mtqdm().update_bar(bar)

        try:
            shutil.rmtree(working_path)
        except OSError as error:
            self.log(f"Error removing path '{working_path}' ignored: {error}")

        self.invalidate_split_scene_cache()
        return gr.update(value=format_markdown("Kept scenes replaced with cleaned versions"))

    def merge_scenes(self, first_scene_index, last_scene_index):
        """Merge the specified scenes. Returns the new scene name. Raises ValueError and RuntimeError."""
        global_options = self.config.ffmpeg_settings["global_options"]
        num_scenes = len(self.state.scene_names)
        last_scene = num_scenes - 1

        if first_scene_index < 0 \
                or first_scene_index > last_scene \
                or last_scene_index < 0 \
                or last_scene_index > last_scene:
            raise ValueError(f"Scene indexes must be in the range 0 to {last_scene}: {first_scene_index}, {last_scene_index}")

        if first_scene_index >= last_scene_index:
            raise ValueError(f"Last scene index must be higher than first scene index: {first_scene_index}, {last_scene_index}")

        selected_count = (last_scene_index - first_scene_index) + 1
        if selected_count < 2:
            raise ValueError(f"There must be at least two scenes to merge: {first_scene_index}, {last_scene_index}")

        # make a list of the selected scene names
        selected_scene_names = []
        for index, scene_name in enumerate(self.state.scene_names):
            if index >= first_scene_index and index <= last_scene_index:
                selected_scene_names.append(scene_name)
        self.log(f"there are {len(selected_scene_names)} to merge")

        # check to see that the scene names are contiguous since they are the timing source for slicing audio
        first_index, _, _ = details_from_group_name(selected_scene_names[0])
        next_first_index = first_index
        for scene_name in selected_scene_names:
            first_index, last_index, _ = details_from_group_name(scene_name)
            if first_index != next_first_index:
                raise ValueError(f"Scenes to be merged must be contiguous. Scene name: {scene_name}, expected first index {next_first_index}")
            next_first_index = last_index + 1

        self.state.uncompile_scenes()

        # resequence the files within the selected scenes contiguously
        self.log("about to call resequence_groups() with the selected scene names")
        ResequenceFiles(self.state.scenes_path,
                        "png",
                        "merged_frame",
                        0, 1,
                        1, 0,
                        -1,
                        True,
                        self.log).resequence_groups(selected_scene_names)

        # consolidate all the files into the first scene
        first_scene_name = selected_scene_names[0]
        self.log("about to consoldate scene frames")
        with Mtqdm().open_bar(total=len(selected_scene_names)-1, desc="Consolidating Frames") as bar:
            for scene_name in selected_scene_names[1:]:
                from_path = os.path.join(self.state.scenes_path, scene_name)
                to_path = os.path.join(self.state.scenes_path, first_scene_name)
                move_files(from_path, to_path)
                Mtqdm().update_bar(bar)

        # compute the new consolidated scene name
        last_scene_name = selected_scene_names[-1]
        first_index, _, _ = details_from_group_name(first_scene_name)
        _, last_index, num_width = details_from_group_name(last_scene_name)
        first_index = str(first_index).zfill(num_width)
        last_index = str(last_index).zfill(num_width)
        new_scene_name = f"{first_index}-{last_index}"
        self.log(f"new scene name {new_scene_name}")

        # rename the consolidated scene directory
        original_scene_path = os.path.join(self.state.scenes_path, first_scene_name)
        new_scene_path = os.path.join(self.state.scenes_path, new_scene_name)
        self.log(f"about to rename '{original_scene_path}' to '{new_scene_path}'")
        os.replace(original_scene_path, new_scene_path)

        # delete the obsolete empty scene directories
        self.log("about to delete obsolete scene directories")
        for scene_name in selected_scene_names[1:]:
            path = os.path.join(self.state.scenes_path, scene_name)
            files = get_files(path)
            if len(files) != 0:
                raise RuntimeError(f"path '{path}' is expected to have zero files")
            self.log(f"removing path {path}")
            shutil.rmtree(path)

        # delete the affected thumbnails
        self.log("about to delete the original scenes' thumbnails")
        thumbnail_files = sorted(get_files(self.state.thumbnail_path))
        for index, thumbnail_file in enumerate(thumbnail_files):
            if index < first_scene_index:
                continue
            if index > last_scene_index:
                break
            self.log(f"about to delete original thumbnail file '{thumbnail_file}'")
            os.remove(thumbnail_file)

        # set the new scene name
        self.state.scene_names[first_scene_index] = new_scene_name

        scene_state = self.state.scene_states[first_scene_name]
        del self.state.scene_states[first_scene_name]
        self.state.scene_states[new_scene_name] = scene_state

        # delete the obsolete scene names and states
        for scene_name in selected_scene_names[1:]:
            self.state.scene_names.remove(scene_name)
            del self.state.scene_states[scene_name]
        self.state.scene_names = sorted(self.state.scene_names)

        self.state.current_scene = first_scene_index

        # create a new thumbnail for the consolidated scene
        self.log("about to create a thumbnail for the consolidated scene")
        self.state.create_thumbnail(new_scene_name, self.log, global_options,
                                    self.config.remixer_settings)
        self.state.thumbnails = sorted(get_files(self.state.thumbnail_path))

        self.log("saving project after merging scenes")
        self.state.save()

        return new_scene_name

    def merge_button705(self, first_scene_index, last_scene_index):
        empty_args = self.empty_args(6)
        if not isinstance(first_scene_index, (int, float)) \
                or not isinstance(last_scene_index, (int, float)):
            return gr.update(selected=self.TAB_REMIX_EXTRA), \
                format_markdown("Please enter Scene Indexes to get started", "warning"), \
                *empty_args
        first_scene_index = int(first_scene_index)
        last_scene_index = int(last_scene_index)

        try:
            new_scene_name = self.merge_scenes(first_scene_index, last_scene_index)
            message = f"Scenes merged into new scene {new_scene_name}"
            self.invalidate_split_scene_cache()

            return gr.update(selected=self.TAB_CHOOSE_SCENES), \
                format_markdown(message), \
                *self.scene_chooser_details(self.state.current_scene)
        except ValueError as error:
            return gr.update(selected=self.TAB_REMIX_EXTRA), \
                format_markdown(f"Error: {error}", "warning"), \
                *empty_args

    def coalesce_button706(self, coalesce_scenes):
        empty_args = self.empty_args(6)
        kept_scenes = self.state.kept_scenes()
        if len(kept_scenes) < 2:
            return gr.update(selected=self.TAB_REMIX_EXTRA), \
                format_markdown("There must be at least two kept scenes to merge", "warning"), \
                *empty_args

        merge_pairs = []
        capture_mode = False
        first_merge_scene = None
        last_merge_scene = None

        for index, this_scene_name in enumerate(kept_scenes[:-1]):
            next_scene_name = kept_scenes[index + 1]
            _, this_last_frame_index, _ = details_from_group_name(this_scene_name)
            next_first_frame_index, _, _ = details_from_group_name(next_scene_name)
            mergeable = next_first_frame_index == this_last_frame_index + 1

            if not capture_mode:
                if mergeable:
                    # mergeable pair, record initial bounds and start capturing
                    first_merge_scene = this_scene_name
                    last_merge_scene = next_scene_name
                    capture_mode = True
            else:
                if mergeable:
                    # extend current bounds
                    last_merge_scene = next_scene_name
                else:
                    # not mergeable, end capture mode and save merge pair
                    merge_pairs.append([first_merge_scene, last_merge_scene])
                    capture_mode = False

        if capture_mode:
            merge_pairs.append([first_merge_scene, last_merge_scene])

        if coalesce_scenes:
            title="Scenes have been consolidated:"
        else:
            title="Scenes to be consolidated:"
        message = Jot(title=title)
        if merge_pairs:
            for merge_pair in merge_pairs:
                first_index = self.state.scene_names.index(merge_pair[0])
                last_index = self.state.scene_names.index(merge_pair[1])
                message_line = []
                for index in range(first_index, last_index + 1):
                    scene_name = self.state.scene_names[index]
                    message_line.append(scene_name)
                first_scene_name = self.state.scene_names[first_index]
                last_scene_name = self.state.scene_names[last_index]
                first_frame_index, _, num_width = details_from_group_name(first_scene_name)
                _, last_frame_index, _ = details_from_group_name(last_scene_name)
                new_scene_name = f"{str(first_frame_index).zfill(num_width)}-{str(last_frame_index).zfill(num_width)}"
                message.add(f"{','.join(message_line)} -> {new_scene_name}")
        else:
            message.add("None")
        report = message.report()

        if coalesce_scenes:
            if not merge_pairs:
                return gr.update(selected=self.TAB_REMIX_EXTRA), \
                    format_markdown("No scenes were found to coalesce", "warning"), \
                    *empty_args

            return_to_scene_index = self.state.scene_names.index(merge_pairs[0][0])

            with Mtqdm().open_bar(total=len(merge_pairs), desc="Coalescing Scenes") as bar:
                for merge_pair in merge_pairs:
                    first_index = self.state.scene_names.index(merge_pair[0])
                    last_index = self.state.scene_names.index(merge_pair[1])
                    try:
                        self.merge_scenes(first_index, last_index)
                    except ValueError as error:
                        return gr.update(selected=self.TAB_REMIX_EXTRA), \
                            format_markdown(f"Error: {error}", "error"), \
                            *empty_args
                    Mtqdm().update_bar(bar)

            self.state.current_scene = return_to_scene_index
            self.log("Saving project after consolidating scenes")
            self.invalidate_split_scene_cache()

            return gr.update(selected=self.TAB_CHOOSE_SCENES), \
                format_markdown(report), \
                *self.scene_chooser_details(self.state.current_scene)
        else:
            return gr.update(selected=self.TAB_REMIX_EXTRA), format_markdown(report), *empty_args

    def delete_button710(self, delete_purged):
        if delete_purged:
            self.log("about to remove content from 'purged_content' directory")
            removed = self.state.delete_purged_content()
            return gr.update(value=format_markdown(f"Removed: {removed}"))
        else:
            return gr.update(value=format_markdown(f"Removed: None"))

    def select_all_button710(self):
        return gr.update(value=True)

    def select_none_button710(self):
        return gr.update(value=False)

    def delete_button711(self, delete_source, delete_dropped, delete_thumbs):
        removed = []
        if delete_source:
            removed.append(self.state.delete_path(self.state.frames_path))
        if delete_dropped:
            removed.append(self.state.delete_path(self.state.dropped_scenes_path))
        if delete_thumbs:
            removed.append(self.state.delete_path(self.state.thumbnail_path))
        removed = [_ for _ in removed if _]
        if removed:
            removed_str = "\r\n".join(removed)
            message = f"Removed:\r\n{removed_str}"
        else:
            message = f"Removed: None"
        return gr.update(value=format_markdown(message))

    def select_all_button711(self):
        return gr.update(value=True), \
                gr.update(value=True), \
                gr.update(value=True)

    def select_none_button711(self):
        return gr.update(value=False), \
                gr.update(value=False), \
                gr.update(value=False)

    def delete_button712(self,
                         delete_kept,
                         delete_resized,
                         delete_resynth,
                         delete_inflated,
                         delete_upscaled,
                         delete_audio,
                         delete_video,
                         delete_clips):
        removed = []
        if delete_kept:
            removed.append(self.state.delete_path(self.state.scenes_path))
        if delete_resized:
            removed.append(self.state.delete_path(self.state.resize_path))
        if delete_resynth:
            removed.append(self.state.delete_path(self.state.resynthesis_path))
        if delete_inflated:
            removed.append(self.state.delete_path(self.state.inflation_path))
        if delete_upscaled:
            removed.append(self.state.delete_path(self.state.upscale_path))
        if delete_audio:
            removed.append(self.state.delete_path(self.state.audio_clips_path))
        if delete_video:
            removed.append(self.state.delete_path(self.state.video_clips_path))
        if delete_clips:
            removed.append(self.state.delete_path(self.state.clips_path))
        removed = [_ for _ in removed if _]
        if removed:
            removed_str = "\r\n".join(removed)
            message = f"Removed:\r\n{removed_str}"
        else:
            message = f"Removed: None"
        return gr.update(value=format_markdown(message))

    def select_all_button712(self):
        return gr.update(value=True), \
                gr.update(value=True), \
                gr.update(value=True), \
                gr.update(value=True), \
                gr.update(value=True), \
                gr.update(value=True), \
                gr.update(value=True), \
                gr.update(value=True)

    def select_none_button712(self):
        return gr.update(value=False), \
                gr.update(value=False), \
                gr.update(value=False), \
                gr.update(value=False), \
                gr.update(value=False), \
                gr.update(value=False), \
                gr.update(value=False), \
                gr.update(value=False)

    def delete_button713(self, delete_all):
        removed = []
        if delete_all:
            removed.append(self.state.delete_purged_content())
            removed.append(self.state.delete_path(self.state.frames_path))
            removed.append(self.state.delete_path(self.state.dropped_scenes_path))
            removed.append(self.state.delete_path(self.state.thumbnail_path))
            removed.append(self.state.delete_path(self.state.scenes_path))
            removed.append(self.state.delete_path(self.state.resize_path))
            removed.append(self.state.delete_path(self.state.resynthesis_path))
            removed.append(self.state.delete_path(self.state.inflation_path))
            removed.append(self.state.delete_path(self.state.upscale_path))
            removed.append(self.state.delete_path(self.state.audio_clips_path))
            removed.append(self.state.delete_path(self.state.video_clips_path))
            removed.append(self.state.delete_path(self.state.clips_path))
        removed = [_ for _ in removed if _]
        if removed:
            removed_str = "\r\n".join(removed)
            message = f"Removed:\r\n{removed_str}"
        else:
            message = f"Removed: None"
        return gr.update(value=format_markdown(message))

    def restore_button714(self):
        global_options = self.config.ffmpeg_settings["global_options"]
        self.state.recover_project(global_options=global_options,
                                   remixer_settings=self.config.remixer_settings,
                                   log_fn=self.log)
        message = f"Project recovered"
        return gr.update(selected=self.TAB_CHOOSE_SCENES), \
            gr.update(value=format_markdown(message)), \
            *self.scene_chooser_details(self.state.current_scene)<|MERGE_RESOLUTION|>--- conflicted
+++ resolved
@@ -1828,11 +1828,7 @@
             draw_text_options["marked_position"] = self.config.remixer_settings["marked_position"]
 
             # account for upscaling
-<<<<<<< HEAD
             upscale_factor = self.state.upscale_factor_from_options()
-=======
-            upscale_factor = self.state.upscale_factor_from_option(self.state.upscale_option)
->>>>>>> 10751d0d
             draw_text_options["crop_width"] = self.state.crop_w * upscale_factor
             draw_text_options["crop_height"] = self.state.crop_h * upscale_factor
 
@@ -1901,11 +1897,7 @@
             draw_text_options["marked_position"] = label_position
 
             # account for upscaling
-<<<<<<< HEAD
             upscale_factor = self.state.upscale_factor_from_options()
-=======
-            upscale_factor = self.state.upscale_factor_from_option(self.state.upscale_option)
->>>>>>> 10751d0d
             draw_text_options["crop_width"] = self.state.crop_w * upscale_factor
             draw_text_options["crop_height"] = self.state.crop_h * upscale_factor
 
