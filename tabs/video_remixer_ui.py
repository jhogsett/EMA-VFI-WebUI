--- conflicted
+++ resolved
@@ -82,15 +82,10 @@
                                 video_path = gr.Textbox(label="Video Path",
                                     placeholder="Path on this server to the video to be remixed")
                             with gr.Row():
-<<<<<<< HEAD
-                                message_box00 = gr.Markdown(format_markdown(self.TAB00_DEFAULT_MESSAGE))
-                            gr.Markdown("*Progress can be tracked in the console*")
-=======
                                 message_box00 = gr.Markdown(
                                     format_markdown(self.TAB00_DEFAULT_MESSAGE))
                             gr.Markdown(format_markdown("Progress can be tracked in the console",
                                                         color="none", italic=True, bold=False))
->>>>>>> 38769326
                             next_button00 = gr.Button(value="New Project > " +
                                 SimpleIcons.SLOW_SYMBOL, variant="primary", elem_id="actionbutton")
                         with gr.Column():
@@ -99,16 +94,11 @@
                                 project_load_path = gr.Textbox(label="Project Path",
                 placeholder="Path on this server to the Video Remixer project directory or file")
                             with gr.Row():
-<<<<<<< HEAD
-                                message_box01 = gr.Markdown(value=format_markdown(self.TAB01_DEFAULT_MESSAGE))
-                            gr.Markdown("*The last used tab will be shown after loading project*")
-=======
                                 message_box01 = gr.Markdown(
                                     value=format_markdown(self.TAB01_DEFAULT_MESSAGE))
                             gr.Markdown(format_markdown(
                                 "The last used tab will be shown after loading project",
                                 color="none", italic=True, bold=False))
->>>>>>> 38769326
                             next_button01 = gr.Button(value="Open Project >",
                                                     variant="primary")
                     with gr.Accordion(SimpleIcons.TIPS_SYMBOL + " Guide", open=False):
@@ -183,15 +173,12 @@
 
                     with gr.Row():
                         message_box2 = gr.Markdown(value=format_markdown(self.TAB2_DEFAULT_MESSAGE))
-<<<<<<< HEAD
-=======
                     gr.Markdown(format_markdown(
                     "(!) Redoing this step will restart scene detection and recreate thumbnails",
                     color="warning"))
                     gr.Markdown(format_markdown(
                         "Progress can be tracked in the console",
                         color="none", italic=True, bold=False))
->>>>>>> 38769326
 
                     with gr.Row():
                         back_button2 = gr.Button(value="< Back", variant="secondary").\
@@ -302,13 +289,6 @@
                         upscale_option = gr.Radio(label="Upscale By", value="2X",
                                                   choices=["1X", "2X", "4X"])
                         with gr.Box():
-<<<<<<< HEAD
-                            gr.Markdown(
-                                "Frames are cleansed and enlarged using Real-ESRGAN 4x+\r\n" +
-                                "- Removes dirt and grime\r\n" +
-                                "- Enlarges frames according to project settings")
-                    message_box5 = gr.Markdown(value=format_markdown(self.TAB5_DEFAULT_MESSAGE))
-=======
                             gr.Markdown(format_markdown(
                                 "Clean and Enlarge frames using Real-ESRGAN 4x+ upscaler\r\n" +
                                 "- Remove grime, noise, and digital artifacts\r\n" +
@@ -325,7 +305,6 @@
                     message_box5 = gr.Markdown(value=format_markdown(self.TAB5_DEFAULT_MESSAGE))
                     gr.Markdown(format_markdown("Progress can be tracked in the console", color="none", italic=True, bold=False))
 
->>>>>>> 38769326
                     with gr.Row():
                         back_button5 = gr.Button(value="< Back", variant="secondary").\
                             style(full_width=False)
@@ -351,11 +330,7 @@
                                     info="Enter a path and filename for the remixed video")
                             with gr.Row():
                                 message_box60 = gr.Markdown(value=format_markdown(self.TAB60_DEFAULT_MESSAGE))
-<<<<<<< HEAD
-                            gr.Markdown("*Progress can be tracked in the console*")
-=======
                             gr.Markdown(format_markdown("Progress can be tracked in the console", color="none", italic=True, bold=False))
->>>>>>> 38769326
                             with gr.Row():
                                 back_button60 = gr.Button(value="< Back", variant="secondary").\
                                     style(full_width=False)
@@ -376,11 +351,7 @@
                                             info="Enter a path and filename for the remixed video")
                             with gr.Row():
                                 message_box61 = gr.Markdown(value=format_markdown(self.TAB61_DEFAULT_MESSAGE))
-<<<<<<< HEAD
-                            gr.Markdown("*Progress can be tracked in the console*")
-=======
                             gr.Markdown(format_markdown("Progress can be tracked in the console", color="none", italic=True, bold=False))
->>>>>>> 38769326
                             with gr.Row():
                                 back_button61 = gr.Button(value="< Back", variant="secondary").\
                                     style(full_width=False)
@@ -400,14 +371,9 @@
                                                                 max_lines=1,
                                             info="Enter a path and filename for the remixed video")
                             with gr.Row():
-<<<<<<< HEAD
-                                message_box62 = gr.Markdown(value=format_markdown(self.TAB62_DEFAULT_MESSAGE))
-                            gr.Markdown("*Progress can be tracked in the console*")
-=======
                                 message_box62 = gr.Markdown(value=
                                                 format_markdown(self.TAB62_DEFAULT_MESSAGE))
                             gr.Markdown(format_markdown("Progress can be tracked in the console", color="none", italic=True, bold=False))
->>>>>>> 38769326
                             with gr.Row():
                                 back_button62 = gr.Button(value="< Back", variant="secondary").\
                                     style(full_width=False)
@@ -447,17 +413,11 @@
                                             preview_button702 = gr.Button(value=
                                                                           "Refresh Preview")
                                     with gr.Row():
-<<<<<<< HEAD
-                                        message_box702 = gr.Markdown(format_markdown("Click Split Scene to: Split the scenes into Two Scenes at a set percentage"))
-                                    split_button702 = gr.Button("Split Scene " + SimpleIcons.SLOW_SYMBOL, variant="stop").\
-                                        style(full_width=False)
-=======
                                         message_box702 = gr.Markdown(format_markdown(
                     "Click Split Scene to: Split the scenes into Two Scenes at a set percentage"))
                                     split_button702 = gr.Button(
                                         "Split Scene " + SimpleIcons.SLOW_SYMBOL, variant="stop")\
                                             .style(full_width=False)
->>>>>>> 38769326
 
                                 # Drop Processed Scene
                                 with gr.Tab(SimpleIcons.BROKEN_HEART + " Drop Processed Scene",
@@ -518,11 +478,7 @@
                                 "Delete the contents of the 'purged_content' project directory.")
                                     with gr.Row():
                                         message_box710 = gr.Markdown(format_markdown("Click Delete Purged Content to: Permanently Remove soft-deleted content"))
-<<<<<<< HEAD
-                                    gr.Markdown("*Progress can be tracked in the console*")
-=======
                                     gr.Markdown(format_markdown("Progress can be tracked in the console", color="none", italic=True, bold=False))
->>>>>>> 38769326
                                     with gr.Row():
                                         delete_button710 = gr.Button(value="Delete Purged Content "\
                                                         + SimpleIcons.SLOW_SYMBOL, variant="stop")
@@ -553,11 +509,7 @@
                                     "Delete Thumbnails used to display scenes in Scene Chooser.")
                                     with gr.Row():
                                         message_box711 = gr.Markdown(format_markdown("Click Delete Selected Content to: Permanently Remove the selected content"))
-<<<<<<< HEAD
-                                    gr.Markdown("*Progress can be tracked in the console*")
-=======
                                     gr.Markdown(format_markdown("Progress can be tracked in the console", color="none", italic=True, bold=False))
->>>>>>> 38769326
                                     with gr.Row():
                                         delete_button711 = gr.Button(
                                             value="Delete Selected Content " +\
@@ -618,11 +570,7 @@
         "Delete Video+Audio MP4 files used as inputs to concatentate into the final Remix Video.")
                                     with gr.Row():
                                         message_box712 = gr.Markdown(format_markdown("Click Delete Selected Content to: Permanently Remove the selected content"))
-<<<<<<< HEAD
-                                    gr.Markdown("*Progress can be tracked in the console*")
-=======
                                     gr.Markdown(format_markdown("Progress can be tracked in the console", color="none", italic=True, bold=False))
->>>>>>> 38769326
                                     with gr.Row():
                                         delete_button712 = gr.Button(
                                             value="Delete Selected Content " +\
@@ -643,11 +591,7 @@
             "Deletes all created project content. **Does not delete original and remixed videos.**")
                                     with gr.Row():
                                         message_box713 = gr.Markdown(format_markdown("Click Delete Processed Content to: Permanently Remove all processed content"))
-<<<<<<< HEAD
-                                    gr.Markdown("*Progress can be tracked in the console*")
-=======
                                     gr.Markdown(format_markdown("Progress can be tracked in the console", color="none", italic=True, bold=False))
->>>>>>> 38769326
                                     with gr.Row():
                                         delete_button713 = gr.Button(
                                             value="Delete Processed Content " +\
