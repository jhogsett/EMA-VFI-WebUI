"""Video Remixer feature UI and event handlers"""
import os
import shutil
import math
from typing import Callable
import gradio as gr
from webui_utils.simple_config import SimpleConfig
from webui_utils.simple_icons import SimpleIcons
from webui_utils.simple_utils import format_markdown
from webui_utils.file_utils import get_files, create_directory, get_directories, split_filepath, \
    is_safe_path, duplicate_directory
from webui_utils.video_utils import details_from_group_name
from webui_utils.jot import Jot
from webui_tips import WebuiTips
from interpolate_engine import InterpolateEngine
from tabs.tab_base import TabBase
from video_remixer import VideoRemixerState
from webui_utils.mtqdm import Mtqdm
<<<<<<< HEAD
from webui_utils.ui_utils import fill_empty_args
=======
from webui_utils.session import Session
>>>>>>> f40a42ad

class VideoRemixer(TabBase):
    """Encapsulates UI elements and events for the Video Remixer Feature"""
    def __init__(self,
                 config : SimpleConfig,
                 engine : InterpolateEngine,
                 log_fn : Callable):
        TabBase.__init__(self, config, engine, log_fn)
        self.new_project()

    def new_project(self):
        self.state = VideoRemixerState()
        self.state.set_project_ui_defaults(self.config.remixer_settings["def_project_fps"])
        self.invalidate_split_scene_cache()

    TAB_REMIX_HOME = 0
    TAB_REMIX_SETTINGS = 1
    TAB_SET_UP_PROJECT = 2
    TAB_CHOOSE_SCENES = 3
    TAB_COMPILE_SCENES = 4
    TAB_PROC_OPTIONS = 5
    TAB_SAVE_REMIX = 6
    TAB_REMIX_EXTRA = 7

    TAB_EXTRA_UTILITIES = 0
    TAB_EXTRA_REDUCE = 1

    TAB_EXTRA_UTIL_DROP_PROCESSED = 0
    TAB_EXTRA_UTIL_CHOOSE_RANGE = 1
    TAB_EXTRA_UTIL_SPLIT_SCENE = 2
    TAB_EXTRA_UTIL_EXPORT_SCENES = 3

    TAB00_DEFAULT_MESSAGE = "Click New Project to: Inspect Video and Count Frames (can take a minute or more)"
    TAB01_DEFAULT_MESSAGE = "Click Open Project to: Resume Editing an Existing Project"
    TAB1_DEFAULT_MESSAGE = "Click Next to: Save Project Settings and Choose Thumbnail Type"
    TAB2_DEFAULT_MESSAGE = "Click Set Up Project to: Create Scenes and Thumbnails (can take from minutes to hours)"
    TAB4_DEFAULT_MESSAGE = "Click Compile Scenes to: Assemble Kept Scenes for Processing (can take a few seconds)"
    TAB5_DEFAULT_MESSAGE = "Click Process Remix to: Perform all Processing Steps (can take from hours to days)"
    TAB60_DEFAULT_MESSAGE = "Click Save Remix to: Combine Processed Content with Audio Clips and Save Remix Video"
    TAB61_DEFAULT_MESSAGE = "Click Save Custom Remix to: Apply Custom Options and save Custom Remix Video"
    TAB62_DEFAULT_MESSAGE = "Click Save Marked Remix to: Apply Marking Options and save Marked Remix Video"

    def render_tab(self):
        """Render tab into UI"""
        def_project_fps = self.config.remixer_settings["def_project_fps"]
        max_project_fps = self.config.remixer_settings["max_project_fps"]
        minimum_crf = self.config.remixer_settings["minimum_crf"]
        maximum_crf = self.config.remixer_settings["maximum_crf"]
        default_crf = self.config.remixer_settings["default_crf"]
        max_thumb_size = self.config.remixer_settings["max_thumb_size"]
        def_min_frames = self.config.remixer_settings["min_frames_per_scene"]
        marked_ffmpeg_video = self.config.remixer_settings["marked_ffmpeg_video"]
        marked_ffmpeg_audio = self.config.remixer_settings["marked_ffmpeg_audio"]
        with gr.Tab(SimpleIcons.SPOTLIGHT_SYMBOL + "Video Remixer"):
            gr.Markdown(
                SimpleIcons.MOVIE + "Restore & Remix Videos with Audio")
            with gr.Tabs() as tabs_video_remixer:

                ### NEW PROJECT
                with gr.Tab(SimpleIcons.ONE + " Remix Home", id=self.TAB_REMIX_HOME):
                    with gr.Row():
                        with gr.Column():
                            gr.Markdown("**Input a video to get started remixing**")
                            with gr.Row():
                                video_path = gr.Textbox(label="Video Path",
                                    placeholder="Path on this server to the video to be remixed")
                            with gr.Row():
                                message_box00 = gr.Markdown(
                                    format_markdown(self.TAB00_DEFAULT_MESSAGE))
                            gr.Markdown(format_markdown("Progress can be tracked in the console",
                                                        color="none", italic=True, bold=False))
                            next_button00 = gr.Button(value="New Project > " +
                                SimpleIcons.SLOW_SYMBOL, variant="primary", elem_id="actionbutton")
                        with gr.Column():
                            gr.Markdown("**Open an existing Video Remixer project**")
                            with gr.Row():
                                project_load_path = gr.Textbox(label="Project Path",
                placeholder="Path on this server to the Video Remixer project directory or file",
                                    value=lambda : Session().get("last-video-remixer-project"))
                            with gr.Row():
                                message_box01 = gr.Markdown(
                                    value=format_markdown(self.TAB01_DEFAULT_MESSAGE))
                            gr.Markdown(format_markdown(
                                "The last used tab will be shown after loading project",
                                color="none", italic=True, bold=False))
                            next_button01 = gr.Button(value="Open Project >",
                                                    variant="primary")
                    with gr.Accordion(SimpleIcons.TIPS_SYMBOL + " Guide", open=False):
                        WebuiTips.video_remixer_home.render()

                ### REMIX SETTINGS
                with gr.Tab(SimpleIcons.TWO + " Remix Settings", id=self.TAB_REMIX_SETTINGS):
                    gr.Markdown("**Confirm Remixer Settings**")
                    with gr.Box():
                        video_info1 = gr.Markdown("Video Details")
                    with gr.Row():
                        with gr.Column():
                            project_path = gr.Textbox(label="Set Project Path",
                                                placeholder="Path on this server to store project data")
                        with gr.Column():
                            split_type = gr.Radio(label="Split Type", value="Scene",
                                                        choices=["Scene", "Break", "Time", "None"])
                    with gr.Row():
                        with gr.Column():
                            with gr.Row():
                                project_fps = gr.Slider(label="Remix Frame Rate", value=def_project_fps,
                                                        minimum=1.0, maximum=max_project_fps, step=0.01)
                                deinterlace = gr.Checkbox(label="Deinterlace Soure Video")
                        with gr.Column():
                            with gr.Tabs():
                                with gr.Tab("Scene Settings"):
                                    scene_threshold = gr.Slider(value=0.6, minimum=0.0, maximum=1.0,
                                                                step=0.01, label="Scene Detection Threshold",
                                            info="Value between 0.0 and 1.0 (higher = fewer scenes detected)")
                                with gr.Tab("Break Settings"):
                                    with gr.Row():
                                        break_duration = gr.Slider(value=2.0, minimum=0.0, maximum=30.0,
                                                                    step=0.25, label="Break Minimum Duration",
                                                                    info="Choose a duration in seconds")
                                        break_ratio = gr.Slider(value=0.98, minimum=0.0, maximum=1.0, step=0.01,
                                                                    label="Break Black Frame Ratio",
                                                                    info="Choose a value between 0.0 and 1.0")
                                with gr.Tab("Time Settings"):
                                    split_time = gr.Number(value=60, precision=0, label="Scene Split Seconds",
                                                           info="Seconds for each split scene")
                    with gr.Row():
                        with gr.Column():
                            with gr.Row():
                                resize_w = gr.Number(label="Resize Width")
                                resize_h = gr.Number(label="Resize Height")
                        with gr.Column():
                            with gr.Row():
                                crop_w = gr.Number(label="Crop Width")
                                crop_h = gr.Number(label="Crop Height")

                    message_box1 = gr.Markdown(value=format_markdown(self.TAB1_DEFAULT_MESSAGE))
                    with gr.Row():
                        back_button1 = gr.Button(value="< Back", variant="secondary", scale=0)
                        next_button1 = gr.Button(value="Next >", variant="primary",
                                                elem_id="actionbutton")
                    with gr.Accordion(SimpleIcons.TIPS_SYMBOL + " Guide", open=False):
                        WebuiTips.video_remixer_settings.render()

                ## SET UP PROJECT
                with gr.Tab(SimpleIcons.THREE + " Set Up Project", id=self.TAB_SET_UP_PROJECT):
                    gr.Markdown("**Ready to Set Up Video Remixer Project**")
                    with gr.Box():
                        project_info2 = gr.Markdown("Project Details")
                    with gr.Row():
                        thumbnail_type = gr.Radio(choices=["GIF", "JPG"], value="GIF",
                                                  label="Thumbnail Type",
                                    info="Choose 'GIF' for whole scene animation, 'JPG' for mid-scene image")
                        min_frames_per_scene = gr.Number(label="Minimum Frames Per Scene",
                                    precision=0, value=def_min_frames,
                        info="Consolidates very small scenes info the next (0 to disable)")
                    with gr.Row():
                        skip_detection = gr.Checkbox(value=False, label="Recreate Thumbnails Only",
                                        info="Remake thumbnails with existing scenes if present, skipping project setup")
                    with gr.Row():
                        message_box2 = gr.Markdown(value=format_markdown(self.TAB2_DEFAULT_MESSAGE))
                    # gr.Markdown(format_markdown(
                    # "(!) Redoing this step will restart scene detection and recreate thumbnails",
                    # color="warning"))
                    gr.Markdown(format_markdown(
                        "Progress can be tracked in the console",
                        color="none", italic=True, bold=False))

                    with gr.Row():
                        back_button2 = gr.Button(value="< Back", variant="secondary", scale=0)
                        next_button2 = gr.Button(value="Set Up Project " + SimpleIcons.SLOW_SYMBOL,
                                                variant="primary", elem_id="actionbutton")
                    with gr.Accordion(SimpleIcons.TIPS_SYMBOL + " Guide", open=False):
                        WebuiTips.video_remixer_setup.render()

                ## CHOOSE SCENES
                with gr.Tab(SimpleIcons.FOUR + " Choose Scenes", id=self.TAB_CHOOSE_SCENES):
                    with gr.Row():
                        scene_label = gr.Text(label="Scene Name", interactive=False, scale=1)
                        scene_info = gr.Text(label="Scene Details", interactive=False, scale=1)
                        with gr.Column(scale=2):
                            with gr.Row():
                                scene_state = gr.Radio(label="Choose", value=None,
                                                    choices=["Keep", "Drop"])
                                with gr.Column(variant="compact", elem_id="mainhighlightdim"):
                                    scene_index = gr.Number(label="Scene Index", precision=0)
                    with gr.Row():
                        with gr.Column():
                            scene_image = gr.Image(type="filepath", interactive=False, height=max_thumb_size)
                        with gr.Column():
                            keep_next = gr.Button(value="Keep Scene | Next >", variant="primary",
                                                elem_id="actionbutton")
                            drop_next = gr.Button(value="Drop Scene | Next >", variant="primary",
                                                elem_id="actionbutton")
                            with gr.Row():
                                prev_scene = gr.Button(value="< Prev Scene", variant="primary")
                                next_scene = gr.Button(value="Next Scene >", variant="primary")
                            with gr.Row():
                                prev_keep = gr.Button(value="< Prev Keep", variant="secondary")
                                next_keep = gr.Button(value="Next Keep >", variant="secondary")
                            with gr.Row():
                                first_scene = gr.Button(value="<< First Scene",
                                                            variant="secondary")
                                last_scene = gr.Button(value="Last Scene >>",
                                                            variant="secondary")

                            with gr.Row():
                                    split_scene_button = gr.Button(value="Split Scene " + SimpleIcons.AXE,
                                                                variant="secondary")
                                    choose_range_button = gr.Button(value="Choose Scene Range " + SimpleIcons.HEART_HANDS,
                                                                variant="secondary")
                            with gr.Accordion(label="Danger Zone", open=False):
                                with gr.Row():
                                    keep_all_button = gr.Button(value="Keep All Scenes",
                                                                variant="stop")
                                    drop_all_button = gr.Button(value="Drop All Scenes",
                                                                variant="stop")
                                with gr.Row():
                                    invert_choices_button = gr.Button(value="Invert Scene Choices",
                                                                variant="stop")
                                    drop_processed_button = gr.Button(value="Drop Processed Scene",
                                                                variant="stop")
                    with gr.Row():
                        back_button3 = gr.Button(value="< Back", variant="secondary", scale=0)
                        next_button3 = gr.Button(value="Done Choosing Scenes", variant="primary",
                                                elem_id="actionbutton")
                    with gr.Accordion(SimpleIcons.TIPS_SYMBOL + " Guide", open=False):
                        WebuiTips.video_remixer_choose.render()

                ## COMPILE SCENES
                with gr.Tab(SimpleIcons.FIVE + " Compile Scenes", id=self.TAB_COMPILE_SCENES):
                    with gr.Box():
                        project_info4 = gr.Markdown("Chosen Scene Details")
                    with gr.Row():
                        message_box4 = gr.Markdown(value=format_markdown(self.TAB4_DEFAULT_MESSAGE))
                    with gr.Row():
                        back_button4 = gr.Button(value="< Back", variant="secondary", scale=0)
                        next_button4 = gr.Button(value="Compile Scenes", variant="primary",
                                                elem_id="actionbutton")
                    with gr.Accordion(SimpleIcons.TIPS_SYMBOL + " Guide", open=False):
                        WebuiTips.video_remixer_compile.render()

                ## PROCESS REMIX
                with gr.Tab(SimpleIcons.SIX + " Process Remix", id=self.TAB_PROC_OPTIONS):
                    gr.Markdown("**Ready to Process Content for Remix Video**")

                    with gr.Row():
                        resize = gr.Checkbox(label="Resize / Crop Frames", value=True)
                        with gr.Column(variant="compact"):
                            gr.Markdown(format_markdown(
                                "Resize and Crop Frames according to project settings\r\n"+
                                "- Adjust aspect ratio\r\n" +
                                "- Remove unwanted letterboxes or pillarboxes",
                                color="more", bold_heading_only=True))

                    with gr.Row():
                        resynthesize = gr.Checkbox(label="Resynthesize Frames",value=True)
                        with gr.Column(variant="compact"):
                            gr.Markdown(format_markdown(
                                "Recreate Frames using Interpolation of adjacent frames\r\n" +
                                "- Remove grime and single-frame noise\r\n" +
                                "- Reduce sprocket shake in film-to-digital content",
                                color="more", bold_heading_only=True))

                    with gr.Row():
                        inflate = gr.Checkbox(label="Inflate New Frames",value=True)
                        with gr.Column(variant="compact"):
                            gr.Markdown(format_markdown(
                            "Insert Between-Frames using Interpolation of existing frames\r\n" +
                            "- Double the frame rate for smooth motion\r\n" +
                            "- Increase content realness and presence",
                            color="more", bold_heading_only=True))

                    with gr.Row():
                        upscale = gr.Checkbox(label="Upscale Frames", value=True, scale=1)
                        upscale_option = gr.Radio(label="Upscale By", value="2X", scale=1,
                                                  choices=["1X", "2X", "4X"])
                        with gr.Column(variant="compact", scale=2):
                            gr.Markdown(format_markdown(
                                "Clean and Enlarge frames using Real-ESRGAN 4x+ upscaler\r\n" +
                                "- Remove grime, noise, and digital artifacts\r\n" +
                                "- Enlarge frames according to upscaling settings",
                                color="more", bold_heading_only=True))

                    with gr.Row():
                        process_all = gr.Checkbox(label="Select All", value=True)
                        with gr.Column(variant="compact"):
                            gr.Markdown(format_markdown(
                                "Deselect All Steps to use original source content for remix video",
                                color="more", bold=True))

                    message_box5 = gr.Markdown(value=format_markdown(self.TAB5_DEFAULT_MESSAGE))
                    gr.Markdown(format_markdown("Progress can be tracked in the console", color="none", italic=True, bold=False))

                    with gr.Row():
                        back_button5 = gr.Button(value="< Back", variant="secondary", scale=0)
                        next_button5 = gr.Button(value="Process Remix " +
                                    SimpleIcons.SLOW_SYMBOL, variant="primary",
                                    elem_id="actionbutton")
                    with gr.Accordion(SimpleIcons.TIPS_SYMBOL + " Guide", open=False):
                        WebuiTips.video_remixer_processing.render()

                ## SAVE REMIX
                with gr.Tab(SimpleIcons.FINISH_FLAG + " Save Remix", id=self.TAB_SAVE_REMIX):
                    gr.Markdown("**Ready to Finalize Scenes and Save Remixed Video**")
                    with gr.Row():
                        summary_info6 = gr.Textbox(label="Processed Content", lines=6,
                                                interactive=False)
                    with gr.Tabs():
                        ### CREATE MP4 REMIX
                        with gr.Tab(label="Create MP4 Remix"):
                            quality_slider = gr.Slider(minimum=minimum_crf, maximum=maximum_crf,
                                step=1, value=default_crf, label="Video Quality",
                                info="Lower values mean higher video quality")
                            output_filepath = gr.Textbox(label="Output Filepath", max_lines=1,
                                    info="Enter a path and filename for the remixed video")
                            with gr.Row():
                                message_box60 = gr.Markdown(value=format_markdown(self.TAB60_DEFAULT_MESSAGE))
                            gr.Markdown(format_markdown("Progress can be tracked in the console", color="none", italic=True, bold=False))
                            with gr.Row():
                                back_button60 = gr.Button(value="< Back", variant="secondary", scale=0)
                                next_button60 = gr.Button(
                                    value="Save Remix " + SimpleIcons.SLOW_SYMBOL,
                                    variant="primary", elem_id="highlightbutton")

                        ### CREATE CUSTOM REMIX
                        with gr.Tab(label="Create Custom Remix"):
                            custom_video_options = gr.Textbox(
                                label="Custom FFmpeg Video Output Options",
                        info="Passed to FFmpeg as output video settings when converting PNG frames")
                            custom_audio_options = gr.Textbox(
                                label="Custom FFmpeg Audio Output Options",
                        info="Passed to FFmpeg as output audio settings when combining with video")
                            output_filepath_custom = gr.Textbox(label="Output Filepath",
                                                                max_lines=1,
                                            info="Enter a path and filename for the remixed video")
                            with gr.Row():
                                message_box61 = gr.Markdown(value=format_markdown(self.TAB61_DEFAULT_MESSAGE))
                            gr.Markdown(format_markdown("Progress can be tracked in the console", color="none", italic=True, bold=False))
                            with gr.Row():
                                back_button61 = gr.Button(value="< Back", variant="secondary", scale=0)
                                next_button61 = gr.Button(
                                    value="Save Custom Remix " + SimpleIcons.SLOW_SYMBOL,
                                    variant="primary", elem_id="highlightbutton")

                        ### CREATE MARKED REMIX
                        with gr.Tab(label="Create Marked Remix"):
                            marked_video_options = gr.Textbox(value=marked_ffmpeg_video,
                                label="Marked FFmpeg Video Output Options",
                        info="Passed to FFmpeg as output video settings when converting PNG frames")
                            marked_audio_options = gr.Textbox(value=marked_ffmpeg_audio,
                                label="Marked FFmpeg Audio Output Options",
                        info="Passed to FFmpeg as output audio settings when combining with video")
                            output_filepath_marked = gr.Textbox(label="Output Filepath",
                                                                max_lines=1,
                                            info="Enter a path and filename for the remixed video")
                            with gr.Row():
                                message_box62 = gr.Markdown(value=
                                                format_markdown(self.TAB62_DEFAULT_MESSAGE))
                            gr.Markdown(format_markdown("Progress can be tracked in the console", color="none", italic=True, bold=False))
                            with gr.Row():
                                back_button62 = gr.Button(value="< Back", variant="secondary", scale=0)
                                next_button62 = gr.Button(
                                    value="Save Marked Remix " + SimpleIcons.SLOW_SYMBOL,
                                    variant="primary", elem_id="highlightbutton")

                    with gr.Accordion(SimpleIcons.TIPS_SYMBOL + " Guide", open=False):
                        WebuiTips.video_remixer_save.render()

                ## REMIX EXTRA
                with gr.Tab(SimpleIcons.COCKTAIL + " Remix Extra", id=self.TAB_REMIX_EXTRA):
                    with gr.Tabs() as tabs_remix_extra:

                        with gr.Tab(SimpleIcons.TOOLBOX + " Utilities", id=self.TAB_EXTRA_UTILITIES):
                            gr.Markdown("Special Remix Features for Advanced Use")
                            with gr.Tabs() as tabs_remix_extra_utils:

                                # Split Scene
                                with gr.Tab(SimpleIcons.AXE + " Split Scene",
                                            id=self.TAB_EXTRA_UTIL_SPLIT_SCENE):
                                    gr.Markdown("**_Split a Scene in two at a set point_**")
                                    with gr.Row():
                                        with gr.Column():
                                            with gr.Row():
                                                scene_id_702 = gr.Number(value=-1,
                                                                         label="Scene Index")
                                                scene_info_702 = gr.Text(label="Scene Details",
                                                                         interactive=False)
                                            with gr.Row():
                                                split_percent_702 = gr.Slider(value=50.0,
                                                    label="Split Position", minimum=0.0,
                                                    maximum=100.0, step=0.1,
                                                info="A lower value splits earlier in the scene")
                                            with gr.Row():
                                                prev_second_702 = gr.Button(value="< 1 second", scale=0)
                                                prev_frame_702 = gr.Button(value="< 1 frame", scale=0)
                                                next_frame_702 = gr.Button(value="1 frame >", scale=0)
                                                next_second_702 = gr.Button(value="1 second >", scale=0)
                                        with gr.Column():
                                            preview_image702 = gr.Image(type="filepath",
                                    label="Split Frame Preview", tool=None, height=max_thumb_size)
                                    with gr.Row():
                                        message_box702 = gr.Markdown(format_markdown(
                    "Click Split Scene to: Split the scenes into Two Scenes at a set percentage"))
                                    split_button702 = gr.Button(
                                        "Split Scene " + SimpleIcons.SLOW_SYMBOL, variant="stop", scale=0)

                                # Drop Processed Scene
                                with gr.Tab(SimpleIcons.BROKEN_HEART + " Drop Processed Scene",
                                            id=self.TAB_EXTRA_UTIL_DROP_PROCESSED):
                                    gr.Markdown(
                                "**_Drop a scene after processing has been already been done_**")
                                    scene_id_700 = gr.Number(value=-1, label="Scene Index")
                                    with gr.Row():
                                        message_box700 = gr.Markdown(format_markdown("Click Drop Scene to: Remove all Processed Content for the specified scene"))
                                    drop_button700 = gr.Button("Drop Processed Scene " + SimpleIcons.SLOW_SYMBOL, variant="stop", scale=0)

                                # Choose Scene Range
                                with gr.Tab(SimpleIcons.HEART_HANDS + " Choose Scene Range", id=self.TAB_EXTRA_UTIL_CHOOSE_RANGE):
                                    gr.Markdown("**_Keep or Drop a range of scenes_**")
                                    with gr.Row():
                                        first_scene_id_701 = gr.Number(value=-1,
                                                                    label="Starting Scene Index")
                                        last_scene_id_701 = gr.Number(value=-1,
                                                                    label="Ending Scene Index")
                                    with gr.Row():
                                        scene_state_701 = gr.Radio(label="Scenes Choice",
                                                                   value=None,
                                                                   choices=["Keep", "Drop"])
                                    with gr.Row():
                                        message_box701 = gr.Markdown(format_markdown("Click Choose Scene Range to: Set the Scene Range to the specified state"))
                                    choose_button701 = gr.Button("Choose Scene Range",
                                                            variant="stop", scale=0)

                                # Export Kept Scenes
                                with gr.Tab(SimpleIcons.HEART_EXCLAMATION + " Export Kept Scenes", id=self.TAB_EXTRA_UTIL_EXPORT_SCENES):
                                    gr.Markdown("**_Save Kept Scenes as a New Project_**")
                                    with gr.Row():
                                        export_path_703 = gr.Textbox(label="Exported Project Root Directory", max_lines=1,
                                                info="Enter a path on this server for the root directory of the new project")
                                        project_name_703 = gr.Textbox(label="Exported Project Name", max_lines=1,
                                                info="Enter a name for the new project")
                                    with gr.Row():
                                        message_box703 = gr.Markdown(format_markdown("Click Export Project to: Save the kept scenes as a new project"))
                                    export_project_703 = gr.Button("Export Project " + SimpleIcons.SLOW_SYMBOL,
                                                            variant="stop", scale=0)
                                    with gr.Row():
                                        result_box703 = gr.Textbox(label="New Project Path", max_lines=1, visible=False)
                                        open_result703 = gr.Button("Open New Project", visible=False, scale=0)

                        with gr.Tab(SimpleIcons.HERB +" Reduce Footprint", id=self.TAB_EXTRA_REDUCE):
                            gr.Markdown("Free Disk Space by Removing Unneeded Content")
                            with gr.Tabs():

                                with gr.Tab(SimpleIcons.WASTE_BASKET + " Remove Soft-Deleted Content"):
                                    gr.Markdown(
                    "**_Delete content set aside when remix processing selections are changed_**")
                                    with gr.Row():
                                        delete_purged_710 = gr.Checkbox(
                                            label="Permanently Delete Purged Content")
                                        with gr.Column(variant="compact"):
                                            gr.Markdown(
                                "Delete the contents of the 'purged_content' project directory.")
                                    with gr.Row():
                                        message_box710 = gr.Markdown(format_markdown("Click Delete Purged Content to: Permanently Remove soft-deleted content"))
                                    gr.Markdown(format_markdown("Progress can be tracked in the console", color="none", italic=True, bold=False))
                                    with gr.Row():
                                        delete_button710 = gr.Button(value="Delete Purged Content "\
                                                        + SimpleIcons.SLOW_SYMBOL, variant="stop")
                                        select_all_button710 = gr.Button(value="Select All", scale=0)
                                        select_none_button710 = gr.Button(value="Select None", scale=0)

                                with gr.Tab(SimpleIcons.CROSSMARK + " Remove Scene Chooser Content"):
                                    gr.Markdown(
                            "**_Delete source PNG frame files, thumbnails and dropped scenes_**")
                                    with gr.Row():
                                        delete_source_711 = gr.Checkbox(
                                            label="Remove Source Video Frames")
                                        with gr.Column(variant="compact"):
                                            gr.Markdown(
                        "Delete source video PNG frame files used to split content into scenes.")
                                    with gr.Row():
                                        delete_dropped_711 = gr.Checkbox(
                                            label="Remove Dropped Scenes")
                                        with gr.Column(variant="compact"):
                                            gr.Markdown(
                "Delete Dropped Scene files used when compiling scenes after making scene choices.")
                                    with gr.Row():
                                        delete_thumbs_711 = gr.Checkbox(label="Remove Thumbnails")
                                        with gr.Column(variant="compact"):
                                            gr.Markdown(
                                    "Delete Thumbnails used to display scenes in Scene Chooser.")
                                    with gr.Row():
                                        message_box711 = gr.Markdown(format_markdown("Click Delete Selected Content to: Permanently Remove the selected content"))
                                    gr.Markdown(format_markdown("Progress can be tracked in the console", color="none", italic=True, bold=False))
                                    with gr.Row():
                                        delete_button711 = gr.Button(
                                            value="Delete Selected Content " +\
                                                SimpleIcons.SLOW_SYMBOL, variant="stop")
                                        select_all_button711 = gr.Button(value="Select All", scale=0)
                                        select_none_button711 = gr.Button(value="Select None", scale=0)

                                with gr.Tab(SimpleIcons.CROSSMARK + " Remove Remix Video Source Content"):
                                    gr.Markdown(
                                    "**_Clear space after final Remix Videos have been saved_**")
                                    with gr.Row():
                                        delete_kept_712 = gr.Checkbox(label="Remove Kept Scenes")
                                        with gr.Column(variant="compact"):
                                            gr.Markdown(
                "Delete Kept Scene files used when compiling scenes after making scene choices.")
                                    with gr.Row():
                                        delete_resized_712 = gr.Checkbox(
                                            label="Remove Resized Frames")
                                        with gr.Column(variant="compact"):
                                            gr.Markdown(
    "Delete Resized PNG frame files used as inputs for processing and creating remix video clips.")
                                    with gr.Row():
                                        delete_resynth_712 = gr.Checkbox(
                                            label="Remove Resynthesized Frames")
                                        with gr.Column(variant="compact"):
                                            gr.Markdown(
                                        "Delete Resynthesized PNG frame files used as inputs " +\
                                        "for processing and creating remix video clips.")
                                    with gr.Row():
                                        delete_inflated_712 = gr.Checkbox(
                                            label="Remove Inflated Frames")
                                        with gr.Column(variant="compact"):
                                            gr.Markdown(
    "Delete Inflated PNG frame files used as inputs for processing and creating remix video clips.")
                                    with gr.Row():
                                        delete_upscaled_712 = gr.Checkbox(
                                            label="Remove Upscaled Frames")
                                        with gr.Column(variant="compact"):
                                            gr.Markdown(
    "Delete Upscaled PNG frame files used as inputs for processing and creating remix video clips.")
                                    with gr.Row():
                                        delete_audio_712 = gr.Checkbox(label="Delete Audio Clips")
                                        with gr.Column(variant="compact"):
                                            gr.Markdown(
                        "Delete Audio WAV/MP3 files used as inputs for creating remix video clips.")
                                    with gr.Row():
                                        delete_video_712 = gr.Checkbox(label="Delete Video Clips")
                                        with gr.Column(variant="compact"):
                                            gr.Markdown(
                            "Delete Video MP4 files used as inputs for creating remix video clips.")
                                    with gr.Row():
                                        delete_clips_712 = gr.Checkbox(
                                            label="Delete Remix Video Clips")
                                        with gr.Column(variant="compact"):
                                            gr.Markdown(
        "Delete Video+Audio MP4 files used as inputs to concatentate into the final Remix Video.")
                                    with gr.Row():
                                        message_box712 = gr.Markdown(format_markdown("Click Delete Selected Content to: Permanently Remove the selected content"))
                                    gr.Markdown(format_markdown("Progress can be tracked in the console", color="none", italic=True, bold=False))
                                    with gr.Row():
                                        delete_button712 = gr.Button(
                                            value="Delete Selected Content " +\
                                                SimpleIcons.SLOW_SYMBOL, variant="stop")
                                        select_all_button712 = gr.Button(value="Select All", scale=0)
                                        select_none_button712 = gr.Button(value="Select None", scale=0)

                                with gr.Tab(SimpleIcons.COLLISION + " Remove All Processed Content"):
                                    gr.Markdown(
                                    "**_Delete all processed project content (except videos)_**")
                                    with gr.Row():
                                        delete_all_713 = gr.Checkbox(
                                            label="Permanently Delete Processed Content")
                                        with gr.Column(variant="compact"):
                                            gr.Markdown(
            "Deletes all created project content. **Does not delete original and remixed videos.**")
                                    with gr.Row():
                                        message_box713 = gr.Markdown(format_markdown("Click Delete Processed Content to: Permanently Remove all processed content"))
                                    gr.Markdown(format_markdown("Progress can be tracked in the console", color="none", italic=True, bold=False))
                                    with gr.Row():
                                        delete_button713 = gr.Button(
                                            value="Delete Processed Content " +\
                                                SimpleIcons.SLOW_SYMBOL, variant="stop")

                    with gr.Accordion(SimpleIcons.TIPS_SYMBOL + " Guide", open=False):
                        WebuiTips.video_remixer_extra.render()

        next_button00.click(self.next_button00,
                           inputs=video_path,
                           outputs=[tabs_video_remixer, message_box00, video_info1, project_path,
                                    resize_w, resize_h, crop_w, crop_h, project_fps])

        next_button01.click(self.next_button01,
                           inputs=project_load_path,
                           outputs=[tabs_video_remixer, message_box01, video_info1, project_path,
                                project_fps, deinterlace, split_type, split_time, scene_threshold,
                                break_duration, break_ratio, resize_w, resize_h, crop_w, crop_h,
                                project_info2, thumbnail_type, min_frames_per_scene,
                                scene_index, scene_label, scene_image, scene_state, scene_info,
                                project_info4, resize, resynthesize, inflate, upscale,
                                upscale_option, summary_info6, output_filepath])

        next_button1.click(self.next_button1,
                           inputs=[project_path, project_fps, split_type, scene_threshold,
                                break_duration, break_ratio, resize_w, resize_h, crop_w, crop_h,
                                deinterlace, split_time],
                           outputs=[tabs_video_remixer, message_box1, project_info2, message_box2,
                                project_load_path])

        back_button1.click(self.back_button1, outputs=tabs_video_remixer)

        next_button2.click(self.next_button2,
                           inputs=[thumbnail_type, min_frames_per_scene, skip_detection],
                           outputs=[tabs_video_remixer, message_box2, scene_index, scene_label,
                                    scene_image, scene_state, scene_info])

        back_button2.click(self.back_button2, outputs=tabs_video_remixer)

        thumbnail_type.change(self.thumb_change, inputs=thumbnail_type, show_progress=False)

        scene_state.change(self.scene_state_button, show_progress=False,
                            inputs=[scene_index, scene_label, scene_state],
                            outputs=[scene_index, scene_label, scene_image, scene_state,
                                     scene_info])

        scene_index.submit(self.go_to_frame, inputs=scene_index,
                            outputs=[scene_index, scene_label, scene_image, scene_state,
                                     scene_info])

        keep_next.click(self.keep_next, show_progress=False,
                            inputs=[scene_index, scene_label],
                            outputs=[scene_index, scene_label, scene_image, scene_state,
                                     scene_info])

        drop_next.click(self.drop_next, show_progress=False,
                            inputs=[scene_index, scene_label],
                            outputs=[scene_index, scene_label, scene_image, scene_state,
                                     scene_info])

        next_scene.click(self.next_scene, show_progress=False,
                            inputs=[scene_index, scene_label],
                            outputs=[scene_index, scene_label, scene_image, scene_state,
                                     scene_info])

        prev_scene.click(self.prev_scene, show_progress=False,
                            inputs=[scene_index, scene_label],
                            outputs=[scene_index, scene_label, scene_image, scene_state,
                                     scene_info])

        next_keep.click(self.next_keep, show_progress=False,
                            inputs=[scene_index, scene_label],
                            outputs=[scene_index, scene_label, scene_image, scene_state,
                                     scene_info])

        prev_keep.click(self.prev_keep, show_progress=False,
                            inputs=[scene_index, scene_label],
                            outputs=[scene_index, scene_label, scene_image, scene_state,
                                     scene_info])

        first_scene.click(self.first_scene, show_progress=False,
                            inputs=[scene_index, scene_label],
                            outputs=[scene_index, scene_label, scene_image, scene_state,
                                     scene_info])

        last_scene.click(self.last_scene, show_progress=False,
                            inputs=[scene_index, scene_label],
                            outputs=[scene_index, scene_label, scene_image, scene_state,
                                     scene_info])

        split_scene_button.click(self.split_scene_shortcut, inputs=scene_index,
            outputs=[tabs_video_remixer, tabs_remix_extra, tabs_remix_extra_utils, scene_id_702,
                     split_percent_702, preview_image702])

        choose_range_button.click(self.choose_range_shortcut, inputs=scene_index,
            outputs=[tabs_video_remixer, tabs_remix_extra, tabs_remix_extra_utils,
                     first_scene_id_701, last_scene_id_701])

        keep_all_button.click(self.keep_all_scenes, show_progress=True,
                            inputs=[scene_index, scene_label],
                            outputs=[scene_index, scene_label, scene_image, scene_state,
                                     scene_info])

        drop_all_button.click(self.drop_all_scenes, show_progress=True,
                            inputs=[scene_index, scene_label],
                            outputs=[scene_index, scene_label, scene_image, scene_state,
                                     scene_info])

        invert_choices_button.click(self.invert_all_scenes, show_progress=True,
                            inputs=[scene_index, scene_label],
                            outputs=[scene_index, scene_label, scene_image, scene_state,
                                     scene_info])

        drop_processed_button.click(self.drop_processed_shortcut, inputs=scene_index,
            outputs=[tabs_video_remixer, tabs_remix_extra, tabs_remix_extra_utils, scene_id_700])

        next_button3.click(self.next_button3,
                           outputs=[tabs_video_remixer, project_info4])

        back_button3.click(self.back_button3, outputs=tabs_video_remixer)

        next_button4.click(self.next_button4,
                           outputs=[tabs_video_remixer, message_box4, message_box5])

        back_button4.click(self.back_button4, outputs=tabs_video_remixer)

        next_button5.click(self.next_button5,
                    inputs=[resynthesize, inflate, resize, upscale, upscale_option],
                    outputs=[tabs_video_remixer, message_box5, summary_info6, output_filepath,
                             output_filepath_custom, output_filepath_marked, message_box60,
                             message_box61, message_box62])

        back_button5.click(self.back_button5, outputs=tabs_video_remixer)

        process_all.change(self.process_all_changed, inputs=process_all,
                           outputs=[resynthesize, inflate, resize, upscale],
                           show_progress=False)

        next_button60.click(self.next_button60, inputs=[output_filepath, quality_slider],
                           outputs=message_box60)

        back_button60.click(self.back_button6, outputs=tabs_video_remixer)

        next_button61.click(self.next_button61,
                        inputs=[custom_video_options, custom_audio_options, output_filepath_custom],
                        outputs=message_box61)

        back_button61.click(self.back_button6, outputs=tabs_video_remixer)

        next_button62.click(self.next_button62,
                        inputs=[marked_video_options, marked_audio_options, output_filepath_marked],
                        outputs=message_box62)

        back_button62.click(self.back_button6, outputs=tabs_video_remixer)

        drop_button700.click(self.drop_button700, inputs=scene_id_700, outputs=message_box700)

        choose_button701.click(self.choose_button701,
                               inputs=[first_scene_id_701, last_scene_id_701, scene_state_701],
                               outputs=[tabs_video_remixer, message_box701, scene_index,
                                        scene_label, scene_image, scene_state, scene_info])

        scene_id_702.change(self.preview_button702, inputs=[scene_id_702, split_percent_702],
                                outputs=[preview_image702, scene_info_702], show_progress=False)

        split_percent_702.change(self.preview_button702, inputs=[scene_id_702, split_percent_702],
                                outputs=[preview_image702, scene_info_702], show_progress=False)

        split_percent_702.change(self.preview_button702, inputs=[scene_id_702, split_percent_702],
                                outputs=[preview_image702, scene_info_702], show_progress=False)

        prev_second_702.click(self.prev_second_702, inputs=[scene_id_702, split_percent_702],
                                outputs=split_percent_702, show_progress=False)

        prev_frame_702.click(self.prev_frame_702, inputs=[scene_id_702, split_percent_702],
                                outputs=split_percent_702, show_progress=False)

        next_frame_702.click(self.next_frame_702, inputs=[scene_id_702, split_percent_702],
                                outputs=split_percent_702, show_progress=False)

        next_second_702.click(self.next_second_702, inputs=[scene_id_702, split_percent_702],
                                outputs=split_percent_702, show_progress=False)

        split_button702.click(self.split_button702, inputs=[scene_id_702, split_percent_702],
                              outputs=[tabs_video_remixer, message_box702, scene_index, scene_label,
                                       scene_image, scene_state, scene_info])

        export_project_703.click(self.export_project_703,
                                 inputs=[export_path_703, project_name_703],
                                 outputs=[message_box703, result_box703, open_result703])

        open_result703.click(self.open_result703, inputs=result_box703,
                                outputs=[tabs_video_remixer, project_load_path, message_box01])

        delete_button710.click(self.delete_button710,
                               inputs=delete_purged_710,
                               outputs=message_box710)
        select_all_button710.click(self.select_all_button710, show_progress=False,
                                outputs=[delete_purged_710])
        select_none_button710.click(self.select_none_button710, show_progress=False,
                                outputs=[delete_purged_710])

        delete_button711.click(self.delete_button711,
                               inputs=[delete_source_711, delete_dropped_711, delete_thumbs_711],
                               outputs=message_box711)
        select_all_button711.click(self.select_all_button711, show_progress=False,
                                outputs=[delete_source_711, delete_dropped_711, delete_thumbs_711])
        select_none_button711.click(self.select_none_button711, show_progress=False,
                                outputs=[delete_source_711, delete_dropped_711, delete_thumbs_711])

        delete_button712.click(self.delete_button712,
                               inputs=[delete_kept_712, delete_resized_712, delete_resynth_712,
                                       delete_inflated_712, delete_upscaled_712, delete_audio_712,
                                       delete_video_712, delete_clips_712],
                                outputs=message_box712)
        select_all_button712.click(self.select_all_button712, show_progress=False,
                                outputs=[delete_kept_712, delete_resized_712, delete_resynth_712,
                                         delete_inflated_712, delete_upscaled_712, delete_audio_712,
                                         delete_video_712, delete_clips_712])
        select_none_button712.click(self.select_none_button712, show_progress=False,
                                outputs=[delete_kept_712, delete_resized_712, delete_resynth_712,
                                         delete_inflated_712, delete_upscaled_712,
                                         delete_audio_712, delete_video_712, delete_clips_712])

        delete_button713.click(self.delete_button713, inputs=delete_all_713, outputs=message_box713)

    ### UTILITY FUNCTIONS

    def noop_args(self, num):
        return [gr.update(visible=True) for _ in range(num)]

    ### REMIX HOME EVENT HANDLERS

    # User has clicked New Project > from Remix Home
    def next_button00(self, video_path):
        empty_args = fill_empty_args(7)
        if not video_path:
            return gr.update(selected=self.TAB_REMIX_HOME), \
                   gr.update(value=format_markdown("Enter a path to a video on this server to get started", "warning")), \
                   *empty_args

        if not os.path.exists(video_path):
            return gr.update(selected=self.TAB_REMIX_HOME), \
                   gr.update(value=format_markdown(f"File '{video_path}' was not found", "error")), \
                   *empty_args

        self.new_project()
        try:
            self.state.ingest_video(video_path)
            self.state.video_info1 = self.state.ingested_video_report()
        except ValueError as error:
            return gr.update(selected=self.TAB_REMIX_HOME), \
                   gr.update(value=format_markdown(str(error), "error")), \
                   *empty_args

        # don't save yet, user may change project path next
        self.state.save_progress("settings", save_project=False)

        return gr.update(selected=self.TAB_REMIX_SETTINGS), \
            gr.update(value=format_markdown(self.TAB00_DEFAULT_MESSAGE)), \
            gr.update(value=self.state.video_info1), \
            self.state.project_path, \
            self.state.resize_w, \
            self.state.resize_h, \
            self.state.crop_w, \
            self.state.crop_h, \
            self.state.project_fps

    # User has clicked Open Project > from Remix Home
    def next_button01(self, project_path):
        empty_args = fill_empty_args(29)
        if not project_path:
            return gr.update(selected=self.TAB_REMIX_HOME), \
                   gr.update(value=format_markdown("Enter a path to a Video Remixer project directory on this server to get started", "warning")), \
                   *empty_args

        if not os.path.exists(project_path):
            return gr.update(selected=self.TAB_REMIX_HOME), \
                   gr.update(value=format_markdown(f"Directory '{project_path}' was not found", "error")), \
                   *empty_args

        try:
            project_file = VideoRemixerState.determine_project_filepath(project_path)
        except ValueError as error:
            return gr.update(selected=self.TAB_REMIX_HOME), \
                   gr.update(value=format_markdown(str(error), "error")), \
                   *empty_args

        try:
            self.state = VideoRemixerState.load(project_file)
        except ValueError as error:
            self.log(f"error opening project: {error}")
            return gr.update(selected=self.TAB_REMIX_HOME), \
                   gr.update(value=format_markdown(str(error), "error")), \
                   *empty_args

        if self.state.project_ported(project_file):
            try:
                self.state = VideoRemixerState.load_ported(self.state.project_path, project_file)
            except ValueError as error:
                self.log(f"error opening ported project at {project_file}: {error}")
                return gr.update(selected=self.TAB_REMIX_HOME), \
                    gr.update(value=format_markdown(str(error), "error")), \
                   *empty_args

        messages = self.state.post_load_integrity_check()
        if messages:
            message_text = format_markdown(messages, "warning")
        else:
            message_text = format_markdown(self.TAB01_DEFAULT_MESSAGE)
        return_to_tab = self.state.get_progress_tab()
        scene_details = self.scene_chooser_details(self.state.tryattr("current_scene"))

        Session().set("last-video-remixer-project", project_path)

        return gr.update(selected=return_to_tab), \
            gr.update(value=message_text), \
            self.state.tryattr("video_info1"), \
            self.state.tryattr("project_path"), \
            self.state.tryattr("project_fps", self.config.remixer_settings["def_project_fps"]), \
            self.state.tryattr("deinterlace", self.state.UI_SAFETY_DEFAULTS["deinterlace"]), \
            self.state.tryattr("split_type", self.state.UI_SAFETY_DEFAULTS["split_type"]), \
            self.state.tryattr("split_time", self.state.UI_SAFETY_DEFAULTS["split_time"]), \
            self.state.tryattr("scene_threshold", \
                               self.state.UI_SAFETY_DEFAULTS["scene_threshold"]), \
            self.state.tryattr("break_duration", self.state.UI_SAFETY_DEFAULTS["break_duration"]), \
            self.state.tryattr("break_ratio", self.state.UI_SAFETY_DEFAULTS["break_ratio"]), \
            self.state.tryattr("resize_w"), \
            self.state.tryattr("resize_h"), \
            self.state.tryattr("crop_w"), \
            self.state.tryattr("crop_h"), \
            self.state.tryattr("project_info2"), \
            self.state.tryattr("thumbnail_type", self.state.UI_SAFETY_DEFAULTS["thumbnail_type"]), \
            self.state.tryattr("min_frames_per_scene", \
                               self.state.UI_SAFETY_DEFAULTS["min_frames_per_scene"]), \
            *scene_details, \
            self.state.tryattr("project_info4"), \
            self.state.tryattr("resize", self.state.UI_SAFETY_DEFAULTS["resize"]), \
            self.state.tryattr("resynthesize", self.state.UI_SAFETY_DEFAULTS["resynthesize"]), \
            self.state.tryattr("inflate", self.state.UI_SAFETY_DEFAULTS["inflate"]), \
            self.state.tryattr("upscale", self.state.UI_SAFETY_DEFAULTS["upscale"]), \
            self.state.tryattr("upscale_option", self.state.UI_SAFETY_DEFAULTS["upscale_option"]), \
            self.state.tryattr("summary_info6"), \
            self.state.tryattr("output_filepath")

    ### REMIX SETTINGS EVENT HANDLERS

    # User has clicked Next > from Remix Settings
    def next_button1(self, project_path, project_fps, split_type, scene_threshold, break_duration, \
                     break_ratio, resize_w, resize_h, crop_w, crop_h, deinterlace, split_time):
        self.state.project_path = project_path

        if not is_safe_path(project_path):
            return gr.update(selected=self.TAB_REMIX_SETTINGS), \
                gr.update(value=format_markdown(f"The project path is not valid", "warning")),\
                *fill_empty_args(3)

        if split_time < 1:
            return gr.update(selected=self.TAB_REMIX_SETTINGS), \
                gr.update(value=format_markdown(f"Scene Split Seconds should be >= 1", "warning")),\
                *fill_empty_args(3)

        # TODO validate the other entries

        try:
            # TODO move logic to state class

            # this is first project write
            self.log(f"creating project path {project_path}")
            create_directory(project_path)

            self.state.project_fps = project_fps
            self.state.split_type = split_type
            self.state.scene_threshold = scene_threshold
            self.state.break_duration = break_duration
            self.state.break_ratio = break_ratio
            self.state.resize_w = int(resize_w)
            self.state.resize_h = int(resize_h)
            self.state.crop_w = int(crop_w)
            self.state.crop_h = int(crop_h)
            self.state.deinterlace = deinterlace
            self.state.split_time = split_time
            self.state.project_info2 = self.state.project_settings_report()
            self.state.processed_content_invalid = True

            # this is the first time project progress advances
            # user will expect to return to the setup tab on reopening
            self.log(f"saving new project at {self.state.project_filepath()}")
            self.state.save_progress("setup")

            Session().set("last-video-remixer-project", project_path)

            return gr.update(selected=self.TAB_SET_UP_PROJECT), \
                gr.update(value=format_markdown(self.TAB1_DEFAULT_MESSAGE)), \
                self.state.project_info2, \
                gr.update(value=format_markdown(self.TAB2_DEFAULT_MESSAGE)), \
                project_path

        except ValueError as error:
            return gr.update(selected=self.TAB_REMIX_SETTINGS), \
                gr.update(value=format_markdown(str(error), "error")), \
                *self.noop_args(3)

    def back_button1(self):
        return gr.update(selected=self.TAB_REMIX_HOME)

    ### SET UP PROJECT EVENT HANDLERS

    # User has clicked Set Up Project from Set Up Project
    def next_button2(self, thumbnail_type, min_frames_per_scene, skip_detection):
        global_options = self.config.ffmpeg_settings["global_options"]
        source_audio_crf = self.config.remixer_settings["source_audio_crf"]

        if not self.state.project_path:
            return gr.update(selected=self.TAB_SET_UP_PROJECT), \
                   gr.update(value=format_markdown(f"Project settings have not yet been saved on the previous tab", "error")), \
                   *fill_empty_args(5)

        # TODO move logic to state class

        self.state.thumbnail_type = thumbnail_type
        self.state.min_frames_per_scene = min_frames_per_scene
        self.log("saving after setting thumbnail type and min frames per scene")
        self.state.save()

        # TODO this enormous conditional is messy
        if not skip_detection or not self.state.scenes_present():
            try:
                self.log(f"copying video from {self.state.source_video} to project path")
                self.state.save_original_video(prevent_overwrite=True)
            except ValueError as error:
                # ignore, don't copy the file a second time if the user is restarting here
                self.log(f"ignoring: {error}")

            self.log("saving project after ensuring video is in project path")
            self.state.save()

            try:
                self.log(f"creating source audio from {self.state.source_video}")
                self.state.create_source_audio(source_audio_crf, global_options, prevent_overwrite=True)
            except ValueError as error:
                # ignore, don't create the file a second time if the user is restarting here
                self.log(f"ignoring: {error}")

            self.log("saving project after creating audio source")
            self.state.save()

            # user may be redoing project set up
            # settings changes could affect already-processed content
            self.log("resetting project on rendering for project settings")
            self.state.reset_at_project_settings()

            # split video into raw PNG frames, avoid doing again if redoing setup
            self.log("splitting source video into PNG frames")
            ffcmd = self.state.render_source_frames(global_options=global_options,
                                                    prevent_overwrite=True)
            if not ffcmd:
                self.log("rendering source frames skipped")
            else:
                self.log("saving project after converting video to PNG frames")
                self.state.save()
                self.log(f"FFmpeg command: {ffcmd}")

            self.state.scenes_path = os.path.join(self.state.project_path, "SCENES")
            self.state.dropped_scenes_path = os.path.join(self.state.project_path, "DROPPED_SCENES")
            self.log(f"creating scenes directory {self.state.scenes_path}")
            create_directory(self.state.scenes_path)
            self.log(f"creating dropped scenes directory {self.state.dropped_scenes_path}")
            create_directory(self.state.dropped_scenes_path)

            self.log("saving project after establishing scene paths")
            self.state.save()

            # split frames into scenes
            self.log(f"about to split scenes by {self.state.split_type}")
            error = self.state.split_scenes(self.log, prevent_overwrite=False)
            if error:
                return gr.update(selected=self.TAB_SET_UP_PROJECT), \
                    gr.update(value=format_markdown(f"There was an error splitting the source video: {error}", "error")), \
                    *fill_empty_args(5)
            self.log("saving project after splitting into scenes")
            self.state.save()

            if self.state.min_frames_per_scene > 0:
                self.log(f"about to consolidate scenes with too few frames")
                self.state.consolidate_scenes(self.log)
                self.log("saving project after consolidating scenes")
                self.state.save()

            self.state.scene_names = sorted(get_directories(self.state.scenes_path))

            # if there's only one scene, assume it should be kept to save some time
            if len(self.state.scene_names) < 2:
                self.state.keep_all_scenes()
            else:
                self.state.drop_all_scenes()

            self.state.current_scene = 0
            self.log("saving project after establishing scene names")
            self.state.save()

        self.log(f"about to create thumbnails of type {self.state.thumbnail_type}")
        try:
            self.state.create_thumbnails(self.log, global_options, self.config.remixer_settings)
        except ValueError as error:
            return gr.update(selected=self.TAB_SET_UP_PROJECT), \
                   gr.update(value=format_markdown(f"There was an error creating thumbnails from the source video: {error}", "error")), \
                   *fill_empty_args(5)

        self.state.thumbnails = sorted(get_files(self.state.thumbnail_path))
        self.log("saving project after creating scene thumbnails")
        self.state.save()

        # TODO this is fine as part of project setup but does it belong here?
        self.state.clips_path = os.path.join(self.state.project_path, "CLIPS")
        self.log(f"creating clips directory {self.state.clips_path}")
        create_directory(self.state.clips_path)

        # user will expect to return to scene chooser on reopening
        self.log("saving project after setting up scene selection states")
        self.state.save_progress("choose")

        return gr.update(selected=self.TAB_CHOOSE_SCENES), \
               gr.update(value=format_markdown(self.TAB2_DEFAULT_MESSAGE)), \
               *self.scene_chooser_details(self.state.current_scene)

    def back_button2(self):
        return gr.update(selected=self.TAB_REMIX_SETTINGS)

    # TODO is this still necessary? pro: change type without regen of thumbs con: non anticipatable behavior compared to other tabs
    def thumb_change(self, thumbnail_type):
        self.state.thumbnail_type = thumbnail_type
        if self.state.project_path:
            self.log(f"Saving project after hot-setting thumbnail type to {thumbnail_type}")
            self.state.save()

    ### SCENE CHOOSER EVENT HANDLERS

    # User has clicked on the Keep or Drop radio button
    def scene_state_button(self, scene_index, scene_label, scene_state):
        self.state.scene_states[scene_label] = scene_state
        self.state.save()
        return self.scene_chooser_details(self.state.current_scene)

    def go_to_frame(self, scene_index):
        try:
            scene_index = int(scene_index)
        except:
            scene_index = 0
        if scene_index < 0:
            scene_index = 0
        else:
            last_scene = len(self.state.scene_names) - 1
            if scene_index > last_scene:
                scene_index = last_scene
        self.state.current_scene = scene_index
        return self.scene_chooser_details(self.state.current_scene)

    def keep_next(self, scene_index, scene_label):
        self.state.scene_states[scene_label] = "Keep"
        self.state.save()
        return self.next_scene(scene_index, scene_label)

    def drop_next(self, scene_index, scene_label):
        self.state.scene_states[scene_label] = "Drop"
        self.state.save()
        return self.next_scene(scene_index, scene_label)

    def next_scene(self, scene_index, scene_label):
        if scene_index < len(self.state.scene_names)-1:
            scene_index += 1
            self.state.current_scene = scene_index
        return self.scene_chooser_details(self.state.current_scene)

    def prev_scene(self, scene_index, scene_label):
        if scene_index > 0:
            scene_index -= 1
            self.state.current_scene = scene_index
        return self.scene_chooser_details(self.state.current_scene)

    def next_keep(self, scene_index, scene_label):
        for index in range(scene_index+1, len(self.state.scene_names)):
            scene_name = self.state.scene_names[index]
            if self.state.scene_states[scene_name] == "Keep":
                self.state.current_scene = index
                break
        return self.scene_chooser_details(self.state.current_scene)

    def prev_keep(self, scene_index, scene_label):
        for index in range(scene_index-1, -1, -1):
            scene_name = self.state.scene_names[index]
            if self.state.scene_states[scene_name] == "Keep":
                self.state.current_scene = index
                break
        return self.scene_chooser_details(self.state.current_scene)

    def first_scene(self, scene_index, scene_label):
        self.state.current_scene = 0
        return self.scene_chooser_details(self.state.current_scene)

    def last_scene(self, scene_index, scene_label):
        self.state.current_scene = len(self.state.scene_names) - 1
        return self.scene_chooser_details(self.state.current_scene)

    def split_scene_shortcut(self, scene_index):
        default_percent = 50.0
        scene_index = int(scene_index)
        display_frame = self.compute_preview_frame(scene_index, default_percent)
        _, _, _, scene_info = self.state.scene_chooser_details(scene_index)
        return gr.update(selected=self.TAB_REMIX_EXTRA), \
            gr.update(selected=self.TAB_EXTRA_UTILITIES), \
            gr.update(selected=self.TAB_EXTRA_UTIL_SPLIT_SCENE), \
            scene_index, \
            default_percent, \
            display_frame, \
            scene_info

    def choose_range_shortcut(self, scene_index):
        return gr.update(selected=self.TAB_REMIX_EXTRA), \
            gr.update(selected=self.TAB_EXTRA_UTILITIES), \
            gr.update(selected=self.TAB_EXTRA_UTIL_CHOOSE_RANGE), \
            scene_index, \
            scene_index

    def keep_all_scenes(self, scene_index, scene_label):
        self.state.keep_all_scenes()
        return self.scene_chooser_details(self.state.current_scene)

    def drop_all_scenes(self, scene_index, scene_label):
        self.state.drop_all_scenes()
        return self.scene_chooser_details(self.state.current_scene)

    def invert_all_scenes(self, scene_index, scene_label):
        self.state.invert_all_scenes()
        return self.scene_chooser_details(self.state.current_scene)

    def drop_processed_shortcut(self, scene_index):
        return gr.update(selected=7), \
            gr.update(selected=self.TAB_EXTRA_UTILITIES), \
            gr.update(selected=self.TAB_EXTRA_UTIL_DROP_PROCESSED), \
            scene_index


    # given scene name such as [042-420] compute details to display in Scene Chooser
    def scene_chooser_details(self, scene_index):
        if not self.state.thumbnails:
            self.log(f"thumbnails don't exist yet in scene_chooser_details()")
            return fill_empty_args(5)
        try:
            scene_name, thumbnail_path, scene_state, scene_info = \
                self.state.scene_chooser_details(scene_index)
            return scene_index, scene_name, thumbnail_path, scene_state, scene_info
        except ValueError as error:
            self.log(error)
            return fill_empty_args(5)

    # User has clicked Done Choosing Scenes from Scene Chooser
    def next_button3(self):
        if not self.state.project_path:
            return gr.update(selected=self.TAB_CHOOSE_SCENES), self.state.project_info4

        self.state.project_info4 = self.state.chosen_scenes_report()

        # user will expect to return to the compilation tab on reopening
        self.log("saving project after displaying scene choices")
        self.state.save_progress("compile")

        return gr.update(selected=self.TAB_COMPILE_SCENES), self.state.project_info4

    def back_button3(self):
        return gr.update(selected=self.TAB_SET_UP_PROJECT)

    ### COMPILE SCENES EVENT HANDLERS

    # User has clicked Compile Scenes from Compile Scenes
    def next_button4(self):
        if not self.state.project_path:
            return gr.update(selected=self.TAB_COMPILE_SCENES), \
                   gr.update(value=format_markdown(f"The project has not yet been set up from the Set Up Project tab.", "error")), \
                   *fill_empty_args(5)

        # TODO move logic to state class

        self.log("moving previously dropped scenes back to scenes directory")
        self.state.uncompile_scenes()

        self.log("moving dropped scenes to dropped scenes directory")
        self.state.compile_scenes()

        # scene choice changes are what invalidate previously made audio clips,
        # so clear them now along with dependent remix content
        self.log("purging now-stale remix content")
        self.state.clean_remix_content(purge_from="audio_clips")

        # user will expect to return to the processing tab on reopening
        self.log("saving project after compiling scenes")
        self.state.save_progress("process")

        return gr.update(selected=self.TAB_PROC_OPTIONS),  \
               gr.update(value=format_markdown(self.TAB4_DEFAULT_MESSAGE)), \
               gr.update(value=format_markdown(self.TAB5_DEFAULT_MESSAGE))

    def back_button4(self):
        return gr.update(selected=self.TAB_CHOOSE_SCENES)

    ### PROCESS REMIX EVENT HANDLERS

    # User has clicked Process Remix from Process Remix
    def next_button5(self, resynthesize, inflate, resize, upscale, upscale_option):
        if not self.state.project_path:
            return gr.update(selected=self.TAB_PROC_OPTIONS), \
                   gr.update(value=format_markdown(
                    "The project has not yet been set up from the Set Up Project tab.", "error")), \
                   *self.noop_args(7)

        # TODO move logic to state class

        self.state.resynthesize = resynthesize
        self.state.inflate = inflate
        self.state.resize = resize
        self.state.upscale = upscale
        upscale_option_changed = False
        if self.state.upscale_option != None and self.state.upscale_option != upscale_option:
            upscale_option_changed = True
        self.state.upscale_option = upscale_option
        self.state.setup_processing_paths()
        self.log("saving project after storing processing choices")
        self.state.save()

        jot = Jot()
        kept_scenes = self.state.kept_scenes()
        if kept_scenes:
            if self.state.processed_content_invalid:
                self.log("setup options changed, purging all processed content")
                self.state.purge_processed_content(purge_from=self.state.RESIZE_STEP)
                self.state.processed_content_invalid = False
            else:
                self.log("purging stale content")
                self.state.purge_stale_processed_content(upscale_option_changed)
                self.log("purging incomplete content")
                self.state.purge_incomplete_processed_content()
            self.log("saving project after purging stale and incomplete content")
            self.state.save()

            if not self.state.resize \
                and not self.state.resynthesize \
                and not self.state.inflate \
                and not self.state.upscale:
                jot.down(f"Using original source content in {self.state.scenes_path}")

            if self.state.resize:
                if self.state.processed_content_complete(self.state.RESIZE_STEP):
                    jot.down(f"Using processed resized scenes in {self.state.resize_path}")
                else:
                    self.log("about to resize scenes")
                    self.state.resize_scenes(self.log,
                                             kept_scenes,
                                             self.config.remixer_settings)
                    self.log("saving project after resizing frames")
                    self.state.save()
                    jot.down(f"Resized scenes created in {self.state.resize_path}")

            if self.state.resynthesize:
                if self.state.processed_content_complete(self.state.RESYNTH_STEP):
                    jot.down(
                        f"Using processed resynthesized scenes in {self.state.resynthesis_path}")
                else:
                    self.state.resynthesize_scenes(self.log,
                                                kept_scenes,
                                                self.engine,
                                                self.config.engine_settings)
                    self.log("saving project after resynthesizing frames")
                    self.state.save()
                    jot.down(f"Resynthesized scenes created in {self.state.resynthesis_path}")

            if self.state.inflate:
                if self.state.processed_content_complete(self.state.INFLATE_STEP):
                    jot.down(f"Using processed inflated scenes in {self.state.inflation_path}")
                else:
                    self.state.inflate_scenes(self.log,
                                                kept_scenes,
                                                self.engine,
                                                self.config.engine_settings)
                    self.log("saving project after inflating frames")
                    self.state.save()
                    jot.down(f"Inflated scenes created in {self.state.inflation_path}")

            if self.state.upscale:
                if self.state.processed_content_complete(self.state.UPSCALE_STEP):
                    jot.down(f"Using processed upscaled scenes in {self.state.upscale_path}")
                else:
                    self.state.upscale_scenes(self.log,
                                            kept_scenes,
                                            self.config.realesrgan_settings,
                                            self.config.remixer_settings)
                    self.log("saving project after upscaling frames")
                    self.state.save()
                    jot.down(f"Upscaled scenes created in {self.state.upscale_path}")

            self.state.summary_info6 = jot.grab()
            self.state.output_filepath = self.state.default_remix_filepath()
            output_filepath_custom = self.state.default_remix_filepath("CUSTOM")
            output_filepath_marked = self.state.default_remix_filepath("MARKED")
            self.state.save()

            # user will expect to return to the save remix tab on reopening
            self.log("saving project after completing processing steps")
            self.state.save_progress("save")

            return gr.update(selected=self.TAB_SAVE_REMIX), \
                   gr.update(value=format_markdown(self.TAB5_DEFAULT_MESSAGE)), \
                   jot.grab(), \
                   self.state.output_filepath, \
                   output_filepath_custom, \
                   output_filepath_marked, \
                   gr.update(value=format_markdown(self.TAB60_DEFAULT_MESSAGE)), \
                   gr.update(value=format_markdown(self.TAB61_DEFAULT_MESSAGE)), \
                   gr.update(value=format_markdown(self.TAB62_DEFAULT_MESSAGE))
        else:
            return gr.update(selected=self.TAB_PROC_OPTIONS), \
                   gr.update(value=format_markdown("At least one scene must be set to 'Keep' before processing can proceed", "error")), \
                   *self.noop_args(7)

    def back_button5(self):
        return gr.update(selected=self.TAB_COMPILE_SCENES)

    def process_all_changed(self, process_all : bool):
        return gr.update(value=process_all), \
            gr.update(value=process_all), \
            gr.update(value=process_all), \
            gr.update(value=process_all)

    ### SAVE REMIX EVENT HANDLERS

    # TODO move to state class
    def prepare_save_remix(self, output_filepath):
        if not output_filepath:
            raise ValueError("Enter a path for the remixed video to proceed")

        kept_scenes = self.state.kept_scenes()
        if not kept_scenes:
            raise ValueError("No kept scenes were found")

        self.log("about to check and drop empty scenes")
        self.state.drop_empty_processed_scenes(kept_scenes)
        self.log("saving after dropping empty scenes")
        self.state.save()

        # get this again in case scenes have been auto-dropped
        kept_scenes = self.state.kept_scenes()
        if not kept_scenes:
            raise ValueError("No kept scenes after removing empties")

        global_options = self.config.ffmpeg_settings["global_options"]

        # create audio clips only if they do not already exist
        # this depends on the audio clips being purged at the time the scene selection are compiled
        if self.state.video_details["has_audio"] and not \
                self.state.processed_content_complete(self.state.AUDIO_STEP):
            self.log("about to create audio clips")
            audio_format = self.config.remixer_settings["audio_format"]
            self.state.create_audio_clips(self.log, global_options, audio_format=audio_format)
            self.log("saving project after creating audio clips")
            self.state.save()

        # always recreate video and scene clips
        self.state.clean_remix_content(purge_from="video_clips")
        return global_options, kept_scenes

    # TODO move to state class
    def save_remix(self, global_options, kept_scenes):
        self.log(f"about to create video clips")
        self.state.create_video_clips(self.log, kept_scenes, global_options)
        self.log("saving project after creating video clips")
        self.state.save()

        self.log("about to create scene clips")
        self.state.create_scene_clips(kept_scenes, global_options)
        self.log("saving project after creating scene clips")
        self.state.save()

        if not self.state.clips:
            return gr.update(value="No processed video clips were found", visible=True)

        self.log("about to create remix viedeo")
        ffcmd = self.state.create_remix_video(global_options, self.state.output_filepath)
        self.log(f"FFmpeg command: {ffcmd}")
        self.log("saving project after creating remix video")
        self.state.save()

    # TODO move to state class
    def save_custom_remix(self,
                          output_filepath,
                          global_options,
                          kept_scenes,
                          custom_video_options,
                          custom_audio_options,
                          draw_text_options=None):
        _, _, output_ext = split_filepath(output_filepath)
        output_ext = output_ext[1:]

        self.log(f"about to create custom video clips")
        self.state.create_custom_video_clips(self.log, kept_scenes, global_options,
                                             custom_video_options=custom_video_options,
                                             custom_ext=output_ext,
                                             draw_text_options=draw_text_options)
        self.log("saving project after creating custom video clips")
        self.state.save()

        self.log("about to create custom scene clips")
        self.state.create_custom_scene_clips(kept_scenes, global_options,
                                             custom_audio_options=custom_audio_options,
                                             custom_ext=output_ext)
        self.log("saving project after creating custom scene clips")
        self.state.save()

        if not self.state.clips:
            raise ValueError("No processed video clips were found")

        self.log("about to create remix viedeo")
        ffcmd = self.state.create_remix_video(global_options, output_filepath)
        self.log(f"FFmpeg command: {ffcmd}")
        self.log("saving project after creating remix video")
        self.state.save()

    # User has clicked Save Remix from Save Remix
    def next_button60(self, output_filepath, quality):
        if not self.state.project_path:
            return gr.update(value=format_markdown(
                    "The project has not yet been set up from the Set Up Project tab.", "error"))

        self.state.output_filepath = output_filepath
        self.state.output_quality = quality
        self.log("saving after storing remix output choices")
        self.state.save()

        try:
            global_options, kept_scenes = self.prepare_save_remix(output_filepath)
            self.save_remix(global_options, kept_scenes)
            return gr.update(value=format_markdown(f"Remixed video {output_filepath} is complete.", "highlight"))

        except ValueError as error:
            return gr.update(value=format_markdown(str(error), "error"))

    # User has clicked Save Custom Remix from Save Remix
    def next_button61(self, custom_video_options, custom_audio_options, output_filepath):
        if not self.state.project_path:
            return gr.update(value=format_markdown(
                    "The project has not yet been set up from the Set Up Project tab.", "error"))
        try:
            global_options, kept_scenes = self.prepare_save_remix(output_filepath)
            self.save_custom_remix(output_filepath, global_options, kept_scenes,
                                   custom_video_options, custom_audio_options)
            return gr.update(value=format_markdown(f"Remixed custom video {output_filepath} is complete.", "highlight"))
        except ValueError as error:
            return gr.update(value=format_markdown(str(error), "error"))

    # User has clicked Save Marked Remix from Save Remix
    def next_button62(self, marked_video_options, marked_audio_options, output_filepath):
        if not self.state.project_path:
            return gr.update(value=format_markdown(
                    "The project has not yet been set up from the Set Up Project tab.", "error"))

        # TODO move logic to state class

        try:
            global_options, kept_scenes = self.prepare_save_remix(output_filepath)
            draw_text_options = {}
            draw_text_options["font_size"] = self.config.remixer_settings["marked_font_size"]
            draw_text_options["font_color"] = self.config.remixer_settings["marked_font_color"]
            draw_text_options["font_file"] = self.config.remixer_settings["marked_font_file"]
            draw_text_options["draw_box"] = self.config.remixer_settings["marked_draw_box"]
            draw_text_options["box_color"] = self.config.remixer_settings["marked_box_color"]
            draw_text_options["border_size"] = self.config.remixer_settings["marked_border_size"]
            draw_text_options["marked_at_top"] = self.config.remixer_settings["marked_at_top"]

            # account for upscaling
            upscale_factor = 1
            if self.state.upscale:
                if self.state.upscale_option == "2X":
                    upscale_factor = 2
                elif self.state.upscale_option == "4X":
                    upscale_factor = 4
            draw_text_options["crop_width"] = self.state.crop_w * upscale_factor
            draw_text_options["crop_height"] = self.state.crop_h * upscale_factor

            self.save_custom_remix(output_filepath, global_options, kept_scenes,
                                   marked_video_options, marked_audio_options, draw_text_options)
            return gr.update(value=format_markdown(f"Remixed marked video {output_filepath} is complete.", "highlight"))
        except ValueError as error:
            return gr.update(value=format_markdown(str(error), "error"))

    def back_button6(self):
        return gr.update(selected=self.TAB_PROC_OPTIONS)

    # TODO move logic to state class
    def drop_button700(self, scene_index):
        num_scenes = len(self.state.scene_names)
        last_scene = num_scenes - 1

        if not isinstance(scene_index, (int, float)):
            return gr.update(value=format_markdown(f"Please enter a Scene Index to get started", "warning"))

        scene_index = int(scene_index)
        if scene_index < 0 or scene_index > last_scene:
            return gr.update(value=format_markdown(f"Please enter a Scene Index from 0 to {last_scene}", "warning"))

        removed = self.state.force_drop_processed_scene(scene_index)

        # audio clips aren't cleaned each time a remix is saved
        # clean now to ensure the dropped scene audio clip is removed
        self.state.clean_remix_content(purge_from="audio_clips")

        self.log(f"removed files: {removed}")
        self.log(
            f"saving project after using force_drop_processed_scene for scene index {scene_index}")
        self.state.save()
        removed = "\r\n".join(removed)
        return gr.update(value=format_markdown(f"Removed:\r\n{removed}"))

    # TODO move logic to state class
    def choose_button701(self, first_scene_index, last_scene_index, scene_state):
        num_scenes = len(self.state.scene_names)
        last_scene = num_scenes - 1

        if not isinstance(first_scene_index, (int, float)) \
                or not isinstance(last_scene_index, (int, float)):
            return gr.update(selected=self.TAB_REMIX_EXTRA), \
    gr.update(value=format_markdown("Please enter Scene Indexes to get started", "warning")), \
                *fill_empty_args(5)

        first_scene_index = int(first_scene_index)
        last_scene_index = int(last_scene_index)
        if first_scene_index < 0 \
                or first_scene_index > last_scene \
                or last_scene_index < 0 \
                or last_scene_index > last_scene:
            return gr.update(selected=self.TAB_REMIX_EXTRA), \
                gr.update(value=format_markdown(f"Please enter valid Scene Indexes between 0 and {last_scene} to get started", "warning")), \
                *fill_empty_args(5)

        if first_scene_index >= last_scene_index:
            return gr.update(selected=self.TAB_REMIX_EXTRA), \
                gr.update(value=format_markdown(f"'Ending Scene Index' must be higher than 'Starting Scene Index'", "warning")), \
                *fill_empty_args(5)

        if scene_state not in ["Keep", "Drop"]:
            return gr.update(selected=self.TAB_REMIX_EXTRA), \
    gr.update(value=format_markdown("Please make a Scenes Choice to get started", "warning")), \
                *fill_empty_args(5)

        for scene_index in range(first_scene_index, last_scene_index + 1):
            scene_name = self.state.scene_names[scene_index]
            self.state.scene_states[scene_name] = scene_state

        self.state.current_scene = first_scene_index

        first_scene_name = self.state.scene_names[first_scene_index]
        last_scene_name = self.state.scene_names[last_scene_index]
        message = f"Scenes {first_scene_name} through {last_scene_name} set to '{scene_state}'"
        self.log(f"saving project after {message}")
        self.state.save()

        return gr.update(selected=self.TAB_CHOOSE_SCENES), \
            gr.update(value=format_markdown(message)), \
            *self.scene_chooser_details(self.state.current_scene)

    # TODO move logic to state class
    def compute_scene_split(self, scene_index : int, split_percent : float):
        scene_name = self.state.scene_names[scene_index]
        split_percent = 0.0 if isinstance(split_percent, type(None)) else split_percent
        split_point = split_percent / 100.0
        first_frame, last_frame, num_width = details_from_group_name(scene_name)
        num_frames = (last_frame - first_frame) + 1
        split_frame = math.ceil(num_frames * split_point)

        # ensure at least one frame remains in the lower scene
        split_frame = 1 if split_frame == 0 else split_frame

        # ensure at least one frame remains in the upper scene
        split_frame = num_frames-1 if split_frame >= num_frames else split_frame

        return scene_name, num_width, num_frames, first_frame, last_frame, split_frame

    # TODO move logic to state class
    def valid_split_scene_cache(self, scene_index):
        if self.split_scene_cache and self.split_scene_cached_index == scene_index:
            return self.split_scene_cache
        else:
            return None

    # TODO move logic to state class
    def fill_split_scene_cache(self, scene_index, data):
        self.split_scene_cache = data
        self.split_scene_cached_index = scene_index

    # TODO move logic to state class
    def invalidate_split_scene_cache(self):
        self.split_scene_cache = []
        self.split_scene_cached_index = -1

    def split_button702(self, scene_index, split_percent):
        global_options = self.config.ffmpeg_settings["global_options"]

        if not isinstance(scene_index, (int, float)):
            return gr.update(selected=self.TAB_REMIX_EXTRA), \
                gr.update(value=format_markdown("Please enter a Scene Index to get started", "warning")), \
                *fill_empty_args(5)

        num_scenes = len(self.state.scene_names)
        last_scene = num_scenes - 1
        scene_index = int(scene_index)
        if scene_index < 0 or scene_index > last_scene:
            return gr.update(selected=self.TAB_REMIX_EXTRA), \
                gr.update(value=format_markdown(f"Please enter a Scene Index from 0 to {last_scene}", "warning")), \
                *fill_empty_args(5)

        scene_name, num_width, num_frames, first_frame, last_frame, split_frame \
            = self.compute_scene_split(scene_index, split_percent)

        if num_frames < 2:
            return gr.update(selected=self.TAB_REMIX_EXTRA), \
                gr.update(value=format_markdown("Scene must have at least two frames to be split", "error")), \
                *fill_empty_args(5)

        self.log(f"setting split frame to {split_frame}")

        # TODO move logic to state class

        new_lower_first_frame = first_frame
        new_lower_last_frame = first_frame + (split_frame - 1)
        new_lower_scene_name = VideoRemixerState.encode_scene_label(num_width,
                                                new_lower_first_frame, new_lower_last_frame, 0, 0)
        self.log(f"new lower scene name: {new_lower_scene_name}")

        new_upper_first_frame = first_frame + split_frame
        new_upper_last_frame = last_frame
        new_upper_scene_name = VideoRemixerState.encode_scene_label(num_width,
                                                new_upper_first_frame, new_upper_last_frame, 0, 0)
        self.log(f"new upper scene name: {new_upper_scene_name}")

        original_scene_path = os.path.join(self.state.scenes_path, scene_name)
        new_lower_scene_path = os.path.join(self.state.scenes_path, new_lower_scene_name)
        new_upper_scene_path = os.path.join(self.state.scenes_path, new_upper_scene_name)
        self.log(f"new lower scene path: {new_lower_scene_path}")
        self.log(f"new upper scene path: {new_upper_scene_path}")

        self.state.uncompile_scenes()

        frame_files = sorted(get_files(original_scene_path))
        num_frame_files = len(frame_files)
        if num_frame_files != num_frames:
            message = f"Mismatch between expected frames ({num_frames}) and found frames " + \
                f"({num_frame_files}) in scene path '{original_scene_path}'"
            return gr.update(selected=self.TAB_REMIX_EXTRA), \
                gr.update(value=format_markdown(message, "error")), \
                    *fill_empty_args(5)

        messages = Jot()

        self.log(f"about to create directory '{new_upper_scene_path}'")
        create_directory(new_upper_scene_path)
        messages.add(f"Created directory {new_upper_scene_path}")

        move_count = 0
        for index, frame_file in enumerate(frame_files):
            if index < split_frame:
                continue
            frame_path = os.path.join(original_scene_path, frame_file)
            _, filename, ext = split_filepath(frame_path)
            new_frame_path = os.path.join(new_upper_scene_path, filename + ext)

            self.log(f"about to move '{frame_path}' to '{new_frame_path}'")
            shutil.move(frame_path, new_frame_path)
            move_count += 1
        messages.add(f"Moved {move_count} frames to {new_upper_scene_path}")

        self.log(f"about to rename '{original_scene_path}' to '{new_lower_scene_path}'")
        os.replace(original_scene_path, new_lower_scene_path)
        messages.add(f"Renamed {original_scene_path} to {new_lower_scene_path}")

        self.log(f"about to rename scene name '{scene_name}' to '{new_lower_scene_name}'")
        self.state.scene_names[scene_index] = new_lower_scene_name
        self.log(f"about to add new scene name '{new_upper_scene_name}'")
        self.state.scene_names.append(new_upper_scene_name)
        self.log(f"sorting scene names")
        self.state.scene_names = sorted(self.state.scene_names)

        scene_state = self.state.scene_states[scene_name]
        self.log(f"about to delete the original scene state for scene '{scene_name}'")
        del self.state.scene_states[scene_name]
        self.log(f"adding scene state for new lower scene '{new_lower_scene_name}'")
        self.state.scene_states[new_lower_scene_name] = scene_state
        messages.add(f"Set scene {new_lower_scene_name} to {scene_state}")
        self.log(f"adding scene state for new upper scene '{new_upper_scene_name}'")
        self.state.scene_states[new_upper_scene_name] = scene_state
        messages.add(f"Set scene {new_upper_scene_name} to {scene_state}")
        self.state.current_scene = scene_index

        thumbnail_file = self.state.thumbnails[scene_index]
        self.log(f"about to delete original thumbnail file '{thumbnail_file}'")
        os.remove(thumbnail_file)
        messages.add(f"Deleted thumbnail {thumbnail_file}")
        self.log(f"about to create thumbnail for new lower scene {new_lower_scene_name}")
        self.state.create_thumbnail(new_lower_scene_name, self.log, global_options,
                                    self.config.remixer_settings)
        messages.add(f"Created thumbnail for scene {new_lower_scene_name}")
        self.log(f"about to create thumbnail for new upper scene {new_upper_scene_name}")
        self.state.create_thumbnail(new_upper_scene_name, self.log, global_options,
                                    self.config.remixer_settings)
        self.state.thumbnails = sorted(get_files(self.state.thumbnail_path))
        messages.add(f"Created thumbnail for scene {new_upper_scene_name}")

        self.log("saving project after completing scene split")
        self.state.save()

        self.log("invalidating scene split cache after splitting")
        self.invalidate_split_scene_cache()

        report = messages.report()
        self.log(report)

        message = f"Scene split into new scenes {new_lower_scene_name} and {new_upper_scene_name}"
        return gr.update(selected=self.TAB_CHOOSE_SCENES), \
            gr.update(value=format_markdown(message)), \
            *self.scene_chooser_details(self.state.current_scene)

    # TODO move logic to state class
    def compute_preview_frame(self, scene_index, split_percent):
        scene_index = int(scene_index)
        num_scenes = len(self.state.scene_names)
        last_scene = num_scenes - 1
        if scene_index < 0 or scene_index > last_scene:
            return None

        scene_name, _, num_frames, _, _, split_frame = self.compute_scene_split(scene_index, split_percent)
        original_scene_path = os.path.join(self.state.scenes_path, scene_name)
        frame_files = self.valid_split_scene_cache(scene_index)
        if not frame_files:
            # optimize to uncompile only the first time it's needed
            self.state.uncompile_scenes()

            frame_files = sorted(get_files(original_scene_path))
            self.fill_split_scene_cache(scene_index, frame_files)

        num_frame_files = len(frame_files)
        if num_frame_files != num_frames:
            self.log(f"compute_preview_frame(): expected {num_frame_files} frame files but found {num_frames} for scene index {scene_index} - returning None")
            return None
        return frame_files[split_frame]

    def preview_button702(self, scene_index, split_percent):
        if not isinstance(scene_index, (int, float)):
            return self.empty_args(2)
        scene_index = int(scene_index)
        if scene_index < 0 or scene_index >= len(self.state.scene_names):
            return self.empty_args(2)

        display_frame = self.compute_preview_frame(scene_index, split_percent)
        _, _, _, scene_info = self.state.scene_chooser_details(scene_index)
        return display_frame, scene_info

    def compute_advance_702(self, scene_index, split_percent, by_frame : bool, by_next : bool):
        if not isinstance(scene_index, (int, float)):
            return self.empty_args(2)

        scene_index = int(scene_index)
        scene_name = self.state.scene_names[scene_index]
        first_frame, last_frame, _ = details_from_group_name(scene_name)
        num_frames = (last_frame - first_frame) + 1
        split_percent_frame = num_frames * split_percent / 100.0

        if by_frame:
            new_split_frame = split_percent_frame + 1 if by_next else split_percent_frame - 1
        else:
            frames_1s = self.state.project_fps
            new_split_frame = split_percent_frame + frames_1s if by_next \
                else split_percent_frame - frames_1s

        new_split_frame = 0 if new_split_frame < 0 else new_split_frame
        new_split_frame = num_frames if new_split_frame > num_frames else new_split_frame

        new_split_percent = new_split_frame / num_frames
        return new_split_percent * 100.0

    def prev_second_702(self, scene_index, split_percent):
        return self.compute_advance_702(scene_index, split_percent, by_frame=False, by_next=False)

    def prev_frame_702(self, scene_index, split_percent):
        return self.compute_advance_702(scene_index, split_percent, by_frame=True, by_next=False)

    def next_frame_702(self, scene_index, split_percent):
        return self.compute_advance_702(scene_index, split_percent, by_frame=True, by_next=True)

    def next_second_702(self, scene_index, split_percent):
        return self.compute_advance_702(scene_index, split_percent, by_frame=False, by_next=True)

    # TODO move logic to state class
    def export_project_703(self, new_project_path, new_project_name):
        empty_args = [gr.update(visible=False), gr.update(visible=False)]
        if not new_project_path:
            return gr.update(value=format_markdown("Please enter a Project Path for the new project", "warning")), *empty_args
        if not is_safe_path(new_project_path):
            return gr.update(value=format_markdown("The entered Project Path is not valid", "warning")), *empty_args
        if not new_project_name:
            return gr.update(value=format_markdown("Please enter a Project Name for the new project", "warning")), *empty_args

        kept_scenes = self.state.kept_scenes()
        if not kept_scenes:
            return gr.update(value=format_markdown("No kept scenes were found", "warning")), *empty_args

        full_new_project_path = os.path.join(new_project_path, new_project_name)
        try:
            create_directory(full_new_project_path)
            new_profile_filepath = self.state.copy_project_file(full_new_project_path)

            # load the copied project file
            new_state = VideoRemixerState.load(new_profile_filepath)

            # update project paths to the new one
            new_state = VideoRemixerState.load_ported(new_state.project_path, new_profile_filepath, save_original=False)

            # ensure the project directories exist
            new_state.post_load_integrity_check()

            # copy the source video
            with Mtqdm().open_bar(total=1, desc="Copying") as bar:
                Mtqdm().message(bar, "Copying source video - no ETA")
                shutil.copy(self.state.source_video, new_state.source_video)
                Mtqdm().update_bar(bar)

            # copy the source audio (if not using the source video as audio source)
            if self.state.source_audio != self.state.source_video:
                with Mtqdm().open_bar(total=1, desc="Copying") as bar:
                    Mtqdm().message(bar, "Copying source audio - no ETA")
                    shutil.copy(self.state.source_audio, new_state.source_audio)
                    Mtqdm().update_bar(bar)

            # ensure scenes path contains all / only kept scenes
            self.state.uncompile_scenes()
            self.state.compile_scenes()

            # prepare to rebuild scene_states dict, and scene_names, thumbnails lists
            # in the new project
            new_state.scene_states = {}
            new_state.scene_names = []
            new_state.thumbnails = []

            with Mtqdm().open_bar(total=len(kept_scenes), desc="Exporting") as bar:
                for index, scene_name in enumerate(self.state.scene_names):
                    state = self.state.scene_states[scene_name]
                    if state == "Keep":
                        scene_name = self.state.scene_names[index]
                        new_state.scene_states[scene_name] = "Keep"

                        new_state.scene_names.append(scene_name)
                        scene_dir = os.path.join(self.state.scenes_path, scene_name)
                        new_scene_dir = os.path.join(new_state.scenes_path, scene_name)
                        duplicate_directory(scene_dir, new_scene_dir)

                        scene_thumbnail = self.state.thumbnails[index]
                        _, filename, ext = split_filepath(scene_thumbnail)
                        new_thumbnail = os.path.join(new_state.thumbnail_path, filename + ext)
                        new_state.thumbnails.append(new_thumbnail)
                        shutil.copy(scene_thumbnail, new_thumbnail)
                        Mtqdm().update_bar(bar)

            # reset some things
            new_state.current_scene = 0
            new_state.audio_clips = []
            new_state.clips = []
            new_state.processed_content_invalid = False
            new_state.progress = "choose"

            new_state.save()

            return gr.update(value=format_markdown(f"Kept scenes saved as new project: {full_new_project_path} ")), \
                gr.update(visible=True, value=full_new_project_path), \
                gr.update(visible=True)

        except ValueError as error:
            return gr.update(value=format_markdown(str(error), "error")), *empty_args

    def open_result703(self, new_project_path):
        return gr.update(selected=self.TAB_REMIX_HOME), \
            gr.update(value=new_project_path), \
            gr.update(value=format_markdown(self.TAB01_DEFAULT_MESSAGE))

    def delete_button710(self, delete_purged):
        if delete_purged:
            self.log("about to remove content from 'purged_content' directory")
            removed = self.state.delete_purged_content()
            return gr.update(value=format_markdown(f"Removed: {removed}"))
        else:
            return gr.update(value=format_markdown(f"Removed: None"))

    def select_all_button710(self):
        return gr.update(value=True)

    def select_none_button710(self):
        return gr.update(value=False)

    def delete_button711(self, delete_source, delete_dropped, delete_thumbs):
        removed = []
        if delete_source:
            removed.append(self.state.delete_path(self.state.frames_path))
        if delete_dropped:
            removed.append(self.state.delete_path(self.state.dropped_scenes_path))
        if delete_thumbs:
            removed.append(self.state.delete_path(self.state.thumbnail_path))
        removed = [_ for _ in removed if _]
        if removed:
            removed_str = "\r\n".join(removed)
            message = f"Removed:\r\n{removed_str}"
        else:
            message = f"Removed: None"
        return gr.update(value=format_markdown(message))

    def select_all_button711(self):
        return gr.update(value=True), \
                gr.update(value=True), \
                gr.update(value=True)

    def select_none_button711(self):
        return gr.update(value=False), \
                gr.update(value=False), \
                gr.update(value=False)

    def delete_button712(self,
                         delete_kept,
                         delete_resized,
                         delete_resynth,
                         delete_inflated,
                         delete_upscaled,
                         delete_audio,
                         delete_video,
                         delete_clips):
        removed = []
        if delete_kept:
            removed.append(self.state.delete_path(self.state.scenes_path))
        if delete_resized:
            removed.append(self.state.delete_path(self.state.resize_path))
        if delete_resynth:
            removed.append(self.state.delete_path(self.state.resynthesis_path))
        if delete_inflated:
            removed.append(self.state.delete_path(self.state.inflation_path))
        if delete_upscaled:
            removed.append(self.state.delete_path(self.state.upscale_path))
        if delete_audio:
            removed.append(self.state.delete_path(self.state.audio_clips_path))
        if delete_video:
            removed.append(self.state.delete_path(self.state.video_clips_path))
        if delete_clips:
            removed.append(self.state.delete_path(self.state.clips_path))
        removed = [_ for _ in removed if _]
        if removed:
            removed_str = "\r\n".join(removed)
            message = f"Removed:\r\n{removed_str}"
        else:
            message = f"Removed: None"
        return gr.update(value=format_markdown(message))

    def select_all_button712(self):
        return gr.update(value=True), \
                gr.update(value=True), \
                gr.update(value=True), \
                gr.update(value=True), \
                gr.update(value=True), \
                gr.update(value=True), \
                gr.update(value=True), \
                gr.update(value=True)

    def select_none_button712(self):
        return gr.update(value=False), \
                gr.update(value=False), \
                gr.update(value=False), \
                gr.update(value=False), \
                gr.update(value=False), \
                gr.update(value=False), \
                gr.update(value=False), \
                gr.update(value=False)

    def delete_button713(self, delete_all):
        removed = []
        if delete_all:
            removed.append(self.state.delete_purged_content())
            removed.append(self.state.delete_path(self.state.frames_path))
            removed.append(self.state.delete_path(self.state.dropped_scenes_path))
            removed.append(self.state.delete_path(self.state.thumbnail_path))
            removed.append(self.state.delete_path(self.state.scenes_path))
            removed.append(self.state.delete_path(self.state.resize_path))
            removed.append(self.state.delete_path(self.state.resynthesis_path))
            removed.append(self.state.delete_path(self.state.inflation_path))
            removed.append(self.state.delete_path(self.state.upscale_path))
            removed.append(self.state.delete_path(self.state.audio_clips_path))
            removed.append(self.state.delete_path(self.state.video_clips_path))
            removed.append(self.state.delete_path(self.state.clips_path))
        removed = [_ for _ in removed if _]
        if removed:
            removed_str = "\r\n".join(removed)
            message = f"Removed:\r\n{removed_str}"
        else:
            message = f"Removed: None"
        return gr.update(value=format_markdown(message))<|MERGE_RESOLUTION|>--- conflicted
+++ resolved
@@ -16,11 +16,8 @@
 from tabs.tab_base import TabBase
 from video_remixer import VideoRemixerState
 from webui_utils.mtqdm import Mtqdm
-<<<<<<< HEAD
 from webui_utils.ui_utils import fill_empty_args
-=======
 from webui_utils.session import Session
->>>>>>> f40a42ad
 
 class VideoRemixer(TabBase):
     """Encapsulates UI elements and events for the Video Remixer Feature"""
