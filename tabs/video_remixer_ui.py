--- conflicted
+++ resolved
@@ -29,15 +29,12 @@
         TabBase.__init__(self, config, engine, log_fn)
         self.new_project()
 
-<<<<<<< HEAD
-=======
     # TODO this only runs at app start-up
     def new_project(self):
         self.state = VideoRemixerState()
         self.state.set_project_ui_defaults(self.config.remixer_settings["def_project_fps"])
         self.invalidate_split_scene_cache()
 
->>>>>>> 051572d3
     TAB_REMIX_HOME = 0
     TAB_REMIX_SETTINGS = 1
     TAB_SET_UP_PROJECT = 2
@@ -1020,11 +1017,7 @@
 
     # User has clicked Open Project > from Remix Home
     def next_button01(self, project_path):
-<<<<<<< HEAD
-        empty_args = fill_empty_args(29)
-=======
-        empty_args = self.empty_args(31)
->>>>>>> 051572d3
+        empty_args = fill_empty_args(31)
         if not project_path:
             return gr.update(selected=self.TAB_REMIX_HOME), \
                    gr.update(value=format_markdown("Enter a path to a Video Remixer project directory on this server to get started", "warning")), \
@@ -1920,27 +1913,6 @@
             gr.update(value=format_markdown(message)), \
             *self.scene_chooser_details(self.state.current_scene)
 
-<<<<<<< HEAD
-    # TODO move logic to state class
-    def compute_scene_split(self, scene_index : int, split_percent : float):
-        scene_name = self.state.scene_names[scene_index]
-        split_percent = 0.0 if isinstance(split_percent, type(None)) else split_percent
-        split_point = split_percent / 100.0
-        first_frame, last_frame, num_width = details_from_group_name(scene_name)
-        num_frames = (last_frame - first_frame) + 1
-        split_frame = math.ceil(num_frames * split_point)
-
-        # ensure at least one frame remains in the lower scene
-        split_frame = 1 if split_frame == 0 else split_frame
-
-        # ensure at least one frame remains in the upper scene
-        split_frame = num_frames-1 if split_frame >= num_frames else split_frame
-
-        return scene_name, num_width, num_frames, first_frame, last_frame, split_frame
-
-    # TODO move logic to state class
-=======
->>>>>>> 051572d3
     def valid_split_scene_cache(self, scene_index):
         if self.split_scene_cache and self.split_scene_cached_index == scene_index:
             return self.split_scene_cache
@@ -2033,12 +2005,7 @@
         if not isinstance(scene_index, (int, float)):
             return gr.update(selected=self.TAB_REMIX_EXTRA), \
                 gr.update(value=format_markdown("Please enter a Scene Index to get started", "warning")), \
-<<<<<<< HEAD
                 *fill_empty_args(5)
-
-=======
-                *self.empty_args(5)
->>>>>>> 051572d3
         num_scenes = len(self.state.scene_names)
         last_scene = num_scenes - 1
         scene_index = int(scene_index)
@@ -2058,13 +2025,6 @@
                 gr.update(value=format_markdown("Scene must have at least two frames to be split", "error")), \
                 *fill_empty_args(5)
 
-<<<<<<< HEAD
-        self.log(f"setting split frame to {split_frame}")
-
-        # TODO move logic to state class
-
-=======
->>>>>>> 051572d3
         new_lower_first_frame = first_frame
         new_lower_last_frame = first_frame + (split_frame - 1)
         new_lower_scene_name = VideoRemixerState.encode_scene_label(num_width,
@@ -2082,36 +2042,8 @@
                                     split_frame)
         except ValueError as error:
             return gr.update(selected=self.TAB_REMIX_EXTRA), \
-<<<<<<< HEAD
-                gr.update(value=format_markdown(message, "error")), \
-                    *fill_empty_args(5)
-
-        messages = Jot()
-
-        self.log(f"about to create directory '{new_upper_scene_path}'")
-        create_directory(new_upper_scene_path)
-        messages.add(f"Created directory {new_upper_scene_path}")
-
-        move_count = 0
-        for index, frame_file in enumerate(frame_files):
-            if index < split_frame:
-                continue
-            frame_path = os.path.join(original_scene_path, frame_file)
-            _, filename, ext = split_filepath(frame_path)
-            new_frame_path = os.path.join(new_upper_scene_path, filename + ext)
-
-            self.log(f"about to move '{frame_path}' to '{new_frame_path}'")
-            shutil.move(frame_path, new_frame_path)
-            move_count += 1
-        messages.add(f"Moved {move_count} frames to {new_upper_scene_path}")
-
-        self.log(f"about to rename '{original_scene_path}' to '{new_lower_scene_path}'")
-        os.replace(original_scene_path, new_lower_scene_path)
-        messages.add(f"Renamed {original_scene_path} to {new_lower_scene_path}")
-=======
                 gr.update(value=format_markdown(f"Error: {error}", "error")), \
-                *self.empty_args(5)
->>>>>>> 051572d3
+                *fill_empty_args(5)
 
         self.state.scene_names[scene_index] = new_lower_scene_name
         self.state.scene_names.append(new_upper_scene_name)
