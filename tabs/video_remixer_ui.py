"""Video Remixer feature UI and event handlers"""
import os
import shutil
import math
from typing import Callable
import gradio as gr
from webui_utils.simple_config import SimpleConfig
from webui_utils.simple_icons import SimpleIcons
from webui_utils.simple_utils import format_markdown
from webui_utils.file_utils import get_files, create_directory, get_directories, split_filepath, \
    is_safe_path, duplicate_directory
from webui_utils.video_utils import details_from_group_name
from webui_utils.jot import Jot
from webui_tips import WebuiTips
from interpolate_engine import InterpolateEngine
from tabs.tab_base import TabBase
from video_remixer import VideoRemixerState
from webui_utils.mtqdm import Mtqdm

class VideoRemixer(TabBase):
    """Encapsulates UI elements and events for the Video Remixer Feature"""
    def __init__(self,
                 config : SimpleConfig,
                 engine : InterpolateEngine,
                 log_fn : Callable):
        TabBase.__init__(self, config, engine, log_fn)
        self.new_project()

    def new_project(self):
        self.state = VideoRemixerState()
        self.state.set_project_ui_defaults(self.config.remixer_settings["def_project_fps"])
        self.invalidate_split_scene_cache()

    TAB_REMIX_HOME = 0
    TAB_REMIX_SETTINGS = 1
    TAB_SET_UP_PROJECT = 2
    TAB_CHOOSE_SCENES = 3
    TAB_COMPILE_SCENES = 4
    TAB_PROC_OPTIONS = 5
    TAB_SAVE_REMIX = 6
    TAB_REMIX_EXTRA = 7

    TAB_EXTRA_UTILITIES = 0
    TAB_EXTRA_REDUCE = 1

    TAB_EXTRA_UTIL_DROP_PROCESSED = 0
    TAB_EXTRA_UTIL_CHOOSE_RANGE = 1
    TAB_EXTRA_UTIL_SPLIT_SCENE = 2
    TAB_EXTRA_UTIL_EXPORT_SCENES = 3

    TAB00_DEFAULT_MESSAGE = "Click New Project to: Inspect Video and Count Frames (can take a minute or more)"
    TAB01_DEFAULT_MESSAGE = "Click Open Project to: Resume Editing an Existing Project"
    TAB1_DEFAULT_MESSAGE = "Click Next to: Save Project Settings and Choose Thumbnail Type"
    TAB2_DEFAULT_MESSAGE = "Click Set Up Project to: Create Scenes and Thumbnails (can take from minutes to hours)"
    TAB4_DEFAULT_MESSAGE = "Click Compile Scenes to: Assemble Kept Scenes for Processing (can take a few seconds)"
    TAB5_DEFAULT_MESSAGE = "Click Process Remix to: Perform all Processing Steps (can take from hours to days)"
    TAB60_DEFAULT_MESSAGE = "Click Save Remix to: Combine Processed Content with Audio Clips and Save Remix Video"
    TAB61_DEFAULT_MESSAGE = "Click Save Custom Remix to: Apply Custom Options and save Custom Remix Video"
    TAB62_DEFAULT_MESSAGE = "Click Save Marked Remix to: Apply Marking Options and save Marked Remix Video"

    def render_tab(self):
        """Render tab into UI"""
        def_project_fps = self.config.remixer_settings["def_project_fps"]
        max_project_fps = self.config.remixer_settings["max_project_fps"]
        minimum_crf = self.config.remixer_settings["minimum_crf"]
        maximum_crf = self.config.remixer_settings["maximum_crf"]
        default_crf = self.config.remixer_settings["default_crf"]
        max_thumb_size = self.config.remixer_settings["max_thumb_size"]
        def_min_frames = self.config.remixer_settings["min_frames_per_scene"]
        marked_ffmpeg_video = self.config.remixer_settings["marked_ffmpeg_video"]
        marked_ffmpeg_audio = self.config.remixer_settings["marked_ffmpeg_audio"]
        with gr.Tab(SimpleIcons.SPOTLIGHT_SYMBOL + "Video Remixer"):
            gr.Markdown(
                SimpleIcons.MOVIE + "Restore & Remix Videos with Audio")
            with gr.Tabs() as tabs_video_remixer:

                ### NEW PROJECT
                with gr.Tab(SimpleIcons.ONE + " Remix Home", id=self.TAB_REMIX_HOME):
                    with gr.Row():
                        with gr.Column():
                            gr.Markdown("**Input a video to get started remixing**")
                            with gr.Row():
                                video_path = gr.Textbox(label="Video Path",
                                    placeholder="Path on this server to the video to be remixed")
                            with gr.Row():
                                message_box00 = gr.Markdown(
                                    format_markdown(self.TAB00_DEFAULT_MESSAGE))
                            gr.Markdown(format_markdown("Progress can be tracked in the console",
                                                        color="none", italic=True, bold=False))
                            next_button00 = gr.Button(value="New Project > " +
                                SimpleIcons.SLOW_SYMBOL, variant="primary", elem_id="actionbutton")
                        with gr.Column():
                            gr.Markdown("**Open an existing Video Remixer project**")
                            with gr.Row():
                                project_load_path = gr.Textbox(label="Project Path",
                placeholder="Path on this server to the Video Remixer project directory or file")
                            with gr.Row():
                                message_box01 = gr.Markdown(
                                    value=format_markdown(self.TAB01_DEFAULT_MESSAGE))
                            gr.Markdown(format_markdown(
                                "The last used tab will be shown after loading project",
                                color="none", italic=True, bold=False))
                            next_button01 = gr.Button(value="Open Project >",
                                                    variant="primary")
                    with gr.Accordion(SimpleIcons.TIPS_SYMBOL + " Guide", open=False):
                        WebuiTips.video_remixer_home.render()

                ### REMIX SETTINGS
                with gr.Tab(SimpleIcons.TWO + " Remix Settings", id=self.TAB_REMIX_SETTINGS):
                    gr.Markdown("**Confirm Remixer Settings**")
                    with gr.Box():
                        video_info1 = gr.Markdown("Video Details")
                    with gr.Row():
                        with gr.Column():
                            project_path = gr.Textbox(label="Set Project Path",
                                                placeholder="Path on this server to store project data")
                        with gr.Column():
                            split_type = gr.Radio(label="Split Type", value="Scene",
                                                        choices=["Scene", "Break", "Time", "None"])
                    with gr.Row():
                        with gr.Column():
                            with gr.Row():
                                project_fps = gr.Slider(label="Remix Frame Rate", value=def_project_fps,
                                                        minimum=1.0, maximum=max_project_fps, step=0.01)
                                deinterlace = gr.Checkbox(label="Deinterlace Soure Video")
                        with gr.Column():
                            with gr.Tabs():
                                with gr.Tab("Scene Settings"):
                                    scene_threshold = gr.Slider(value=0.6, minimum=0.0, maximum=1.0,
                                                                step=0.01, label="Scene Detection Threshold",
                                            info="Value between 0.0 and 1.0 (higher = fewer scenes detected)")
                                with gr.Tab("Break Settings"):
                                    with gr.Row():
                                        break_duration = gr.Slider(value=2.0, minimum=0.0, maximum=30.0,
                                                                    step=0.25, label="Break Minimum Duration",
                                                                    info="Choose a duration in seconds")
                                        break_ratio = gr.Slider(value=0.98, minimum=0.0, maximum=1.0, step=0.01,
                                                                    label="Break Black Frame Ratio",
                                                                    info="Choose a value between 0.0 and 1.0")
                                with gr.Tab("Time Settings"):
                                    split_time = gr.Number(value=60, precision=0, label="Scene Split Seconds",
                                                           info="Seconds for each split scene")
                    with gr.Row():
                        with gr.Column():
                            with gr.Row():
                                resize_w = gr.Number(label="Resize Width")
                                resize_h = gr.Number(label="Resize Height")
                        with gr.Column():
                            with gr.Row():
                                crop_w = gr.Number(label="Crop Width")
                                crop_h = gr.Number(label="Crop Height")

                    message_box1 = gr.Markdown(value=format_markdown(self.TAB1_DEFAULT_MESSAGE))
                    with gr.Row():
                        back_button1 = gr.Button(value="< Back", variant="secondary", scale=0)
                        next_button1 = gr.Button(value="Next >", variant="primary",
                                                elem_id="actionbutton")
                    with gr.Accordion(SimpleIcons.TIPS_SYMBOL + " Guide", open=False):
                        WebuiTips.video_remixer_settings.render()

                ## SET UP PROJECT
                with gr.Tab(SimpleIcons.THREE + " Set Up Project", id=self.TAB_SET_UP_PROJECT):
                    gr.Markdown("**Ready to Set Up Video Remixer Project**")
                    with gr.Box():
                        project_info2 = gr.Markdown("Project Details")
                    with gr.Row():
                        thumbnail_type = gr.Radio(choices=["GIF", "JPG"], value="GIF",
                                                  label="Thumbnail Type",
                                    info="Choose 'GIF' for whole scene animation, 'JPG' for mid-scene image")
                        min_frames_per_scene = gr.Number(label="Minimum Frames Per Scene",
                                    precision=0, value=def_min_frames,
                        info="Consolidates very small scenes info the next (0 to disable)")
                    with gr.Row():
                        skip_detection = gr.Checkbox(value=False, label="Recreate Thumbnails Only",
                                        info="Remake thumbnails with existing scenes if present, skipping project setup")
                    with gr.Row():
                        message_box2 = gr.Markdown(value=format_markdown(self.TAB2_DEFAULT_MESSAGE))
                    # gr.Markdown(format_markdown(
                    # "(!) Redoing this step will restart scene detection and recreate thumbnails",
                    # color="warning"))
                    gr.Markdown(format_markdown(
                        "Progress can be tracked in the console",
                        color="none", italic=True, bold=False))

                    with gr.Row():
                        back_button2 = gr.Button(value="< Back", variant="secondary", scale=0)
                        next_button2 = gr.Button(value="Set Up Project " + SimpleIcons.SLOW_SYMBOL,
                                                variant="primary", elem_id="actionbutton")
                    with gr.Accordion(SimpleIcons.TIPS_SYMBOL + " Guide", open=False):
                        WebuiTips.video_remixer_setup.render()

                ## CHOOSE SCENES
                with gr.Tab(SimpleIcons.FOUR + " Choose Scenes", id=self.TAB_CHOOSE_SCENES):
                    with gr.Row():
                        with gr.Column():
                            with gr.Row():
                                scene_label = gr.Text(label="Scene Name", interactive=False)
                                scene_info = gr.Text(label="Scene Details", interactive=False)
                        with gr.Column():
                            with gr.Row():
                                scene_state = gr.Radio(label="Choose", value=None,
                                                    choices=["Keep", "Drop"])
                                scene_index = gr.Number(label="Scene Index", precision=0)
                    with gr.Row():
                        with gr.Column():
                            scene_image = gr.Image(type="filepath", interactive=False, height=max_thumb_size)
                        with gr.Column():
                            keep_next = gr.Button(value="Keep Scene | Next >", variant="primary",
                                                elem_id="actionbutton")
                            drop_next = gr.Button(value="Drop Scene | Next >", variant="primary",
                                                elem_id="actionbutton")
                            with gr.Row():
                                prev_scene = gr.Button(value="< Prev Scene", variant="primary")
                                next_scene = gr.Button(value="Next Scene >", variant="primary")
                            with gr.Row():
                                prev_keep = gr.Button(value="< Prev Keep", variant="secondary")
                                next_keep = gr.Button(value="Next Keep >", variant="secondary")
                            with gr.Row():
                                first_scene = gr.Button(value="<< First Scene",
                                                            variant="secondary")
                                last_scene = gr.Button(value="Last Scene >>",
                                                            variant="secondary")
                            with gr.Row():
<<<<<<< HEAD
                                    split_scene_button = gr.Button(value="Split Scene " + SimpleIcons.AXE,
                                                                variant="secondary")
                                    choose_range_button = gr.Button(value="Choose Scene Range " + SimpleIcons.HEART_HANDS,
=======
                                    split_scene_button = gr.Button(value="Split Scene",
                                                                variant="secondary")
                                    choose_range_button = gr.Button(value="Choose Scene Range",
>>>>>>> 22d16a20
                                                                variant="secondary")
                            with gr.Accordion(label="Danger Zone", open=False):
                                with gr.Row():
                                    keep_all_button = gr.Button(value="Keep All Scenes",
                                                                variant="stop")
                                    drop_all_button = gr.Button(value="Drop All Scenes",
                                                                variant="stop")
                                with gr.Row():
                                    invert_choices_button = gr.Button(value="Invert Scene Choices",
                                                                variant="stop")
                                    drop_processed_button = gr.Button(value="Drop Processed Scene",
                                                                variant="stop")
                    with gr.Row():
                        back_button3 = gr.Button(value="< Back", variant="secondary", scale=0)
                        next_button3 = gr.Button(value="Done Choosing Scenes", variant="primary",
                                                elem_id="actionbutton")
                    with gr.Accordion(SimpleIcons.TIPS_SYMBOL + " Guide", open=False):
                        WebuiTips.video_remixer_choose.render()

                ## COMPILE SCENES
                with gr.Tab(SimpleIcons.FIVE + " Compile Scenes", id=self.TAB_COMPILE_SCENES):
                    with gr.Box():
                        project_info4 = gr.Markdown("Chosen Scene Details")
                    with gr.Row():
                        message_box4 = gr.Markdown(value=format_markdown(self.TAB4_DEFAULT_MESSAGE))
                    with gr.Row():
                        back_button4 = gr.Button(value="< Back", variant="secondary", scale=0)
                        next_button4 = gr.Button(value="Compile Scenes", variant="primary",
                                                elem_id="actionbutton")
                    with gr.Accordion(SimpleIcons.TIPS_SYMBOL + " Guide", open=False):
                        WebuiTips.video_remixer_compile.render()

                ## PROCESS REMIX
                with gr.Tab(SimpleIcons.SIX + " Process Remix", id=self.TAB_PROC_OPTIONS):
                    gr.Markdown("**Ready to Process Content for Remix Video**")

                    with gr.Row():
                        resize = gr.Checkbox(label="Resize / Crop Frames", value=True)
                        with gr.Column(variant="compact"):
                            gr.Markdown(format_markdown(
                                "Resize and Crop Frames according to project settings\r\n"+
                                "- Adjust aspect ratio\r\n" +
                                "- Remove unwanted letterboxes or pillarboxes",
                                color="more", bold_heading_only=True))

                    with gr.Row():
                        resynthesize = gr.Checkbox(label="Resynthesize Frames",value=True)
                        with gr.Column(variant="compact"):
                            gr.Markdown(format_markdown(
                                "Recreate Frames using Interpolation of adjacent frames\r\n" +
                                "- Remove grime and single-frame noise\r\n" +
                                "- Reduce sprocket shake in film-to-digital content",
                                color="more", bold_heading_only=True))

                    with gr.Row():
                        inflate = gr.Checkbox(label="Inflate New Frames",value=True)
                        with gr.Column(variant="compact"):
                            gr.Markdown(format_markdown(
                            "Insert Between-Frames using Interpolation of existing frames\r\n" +
                            "- Double the frame rate for smooth motion\r\n" +
                            "- Increase content realness and presence",
                            color="more", bold_heading_only=True))

                    with gr.Row():
                        upscale = gr.Checkbox(label="Upscale Frames", value=True, scale=1)
                        upscale_option = gr.Radio(label="Upscale By", value="2X", scale=1,
                                                  choices=["1X", "2X", "4X"])
                        with gr.Column(variant="compact", scale=2):
                            gr.Markdown(format_markdown(
                                "Clean and Enlarge frames using Real-ESRGAN 4x+ upscaler\r\n" +
                                "- Remove grime, noise, and digital artifacts\r\n" +
                                "- Enlarge frames according to upscaling settings",
                                color="more", bold_heading_only=True))

                    with gr.Row():
                        process_all = gr.Checkbox(label="Select All", value=True)
                        with gr.Column(variant="compact"):
                            gr.Markdown(format_markdown(
                                "Deselect All Steps to use original source content for remix video",
                                color="more", bold=True))

                    message_box5 = gr.Markdown(value=format_markdown(self.TAB5_DEFAULT_MESSAGE))
                    gr.Markdown(format_markdown("Progress can be tracked in the console", color="none", italic=True, bold=False))

                    with gr.Row():
                        back_button5 = gr.Button(value="< Back", variant="secondary", scale=0)
                        next_button5 = gr.Button(value="Process Remix " +
                                    SimpleIcons.SLOW_SYMBOL, variant="primary",
                                    elem_id="actionbutton")
                    with gr.Accordion(SimpleIcons.TIPS_SYMBOL + " Guide", open=False):
                        WebuiTips.video_remixer_processing.render()

                ## SAVE REMIX
                with gr.Tab(SimpleIcons.FINISH_FLAG + " Save Remix", id=self.TAB_SAVE_REMIX):
                    gr.Markdown("**Ready to Finalize Scenes and Save Remixed Video**")
                    with gr.Row():
                        summary_info6 = gr.Textbox(label="Processed Content", lines=6,
                                                interactive=False)
                    with gr.Tabs():
                        ### CREATE MP4 REMIX
                        with gr.Tab(label="Create MP4 Remix"):
                            quality_slider = gr.Slider(minimum=minimum_crf, maximum=maximum_crf,
                                step=1, value=default_crf, label="Video Quality",
                                info="Lower values mean higher video quality")
                            output_filepath = gr.Textbox(label="Output Filepath", max_lines=1,
                                    info="Enter a path and filename for the remixed video")
                            with gr.Row():
                                message_box60 = gr.Markdown(value=format_markdown(self.TAB60_DEFAULT_MESSAGE))
                            gr.Markdown(format_markdown("Progress can be tracked in the console", color="none", italic=True, bold=False))
                            with gr.Row():
                                back_button60 = gr.Button(value="< Back", variant="secondary", scale=0)
                                next_button60 = gr.Button(
                                    value="Save Remix " + SimpleIcons.SLOW_SYMBOL,
                                    variant="primary", elem_id="highlightbutton")

                        ### CREATE CUSTOM REMIX
                        with gr.Tab(label="Create Custom Remix"):
                            custom_video_options = gr.Textbox(
                                label="Custom FFmpeg Video Output Options",
                        info="Passed to FFmpeg as output video settings when converting PNG frames")
                            custom_audio_options = gr.Textbox(
                                label="Custom FFmpeg Audio Output Options",
                        info="Passed to FFmpeg as output audio settings when combining with video")
                            output_filepath_custom = gr.Textbox(label="Output Filepath",
                                                                max_lines=1,
                                            info="Enter a path and filename for the remixed video")
                            with gr.Row():
                                message_box61 = gr.Markdown(value=format_markdown(self.TAB61_DEFAULT_MESSAGE))
                            gr.Markdown(format_markdown("Progress can be tracked in the console", color="none", italic=True, bold=False))
                            with gr.Row():
                                back_button61 = gr.Button(value="< Back", variant="secondary", scale=0)
                                next_button61 = gr.Button(
                                    value="Save Custom Remix " + SimpleIcons.SLOW_SYMBOL,
                                    variant="primary", elem_id="highlightbutton")

                        ### CREATE MARKED REMIX
                        with gr.Tab(label="Create Marked Remix"):
                            marked_video_options = gr.Textbox(value=marked_ffmpeg_video,
                                label="Marked FFmpeg Video Output Options",
                        info="Passed to FFmpeg as output video settings when converting PNG frames")
                            marked_audio_options = gr.Textbox(value=marked_ffmpeg_audio,
                                label="Marked FFmpeg Audio Output Options",
                        info="Passed to FFmpeg as output audio settings when combining with video")
                            output_filepath_marked = gr.Textbox(label="Output Filepath",
                                                                max_lines=1,
                                            info="Enter a path and filename for the remixed video")
                            with gr.Row():
                                message_box62 = gr.Markdown(value=
                                                format_markdown(self.TAB62_DEFAULT_MESSAGE))
                            gr.Markdown(format_markdown("Progress can be tracked in the console", color="none", italic=True, bold=False))
                            with gr.Row():
                                back_button62 = gr.Button(value="< Back", variant="secondary", scale=0)
                                next_button62 = gr.Button(
                                    value="Save Marked Remix " + SimpleIcons.SLOW_SYMBOL,
                                    variant="primary", elem_id="highlightbutton")

                    with gr.Accordion(SimpleIcons.TIPS_SYMBOL + " Guide", open=False):
                        WebuiTips.video_remixer_save.render()

                ## REMIX EXTRA
                with gr.Tab(SimpleIcons.COCKTAIL + " Remix Extra", id=self.TAB_REMIX_EXTRA):
                    with gr.Tabs() as tabs_remix_extra:

                        with gr.Tab(SimpleIcons.TOOLBOX + " Utilities", id=self.TAB_EXTRA_UTILITIES):
                            gr.Markdown("Special Remix Features for Advanced Use")
                            with gr.Tabs() as tabs_remix_extra_utils:

                                # Split Scene
                                with gr.Tab(SimpleIcons.AXE + " Split Scene",
                                            id=self.TAB_EXTRA_UTIL_SPLIT_SCENE):
                                    gr.Markdown("**_Split a Scene in two at a set point_**")
                                    with gr.Row():
                                        with gr.Column():
                                            with gr.Row():
                                                scene_id_702 = gr.Number(value=-1,
                                                                         label="Scene Index")
                                            with gr.Row():
                                                split_percent_702 = gr.Slider(value=50.0,
                                                    label="Split Position", minimum=0.0,
                                                    maximum=100.0, step=0.1,
                                                info="A lower value splits earlier in the scene")
                                        with gr.Column():
                                            preview_image702 = gr.Image(type="filepath",
                                    label="Split Frame Preview", tool=None, height=max_thumb_size)
                                    with gr.Row():
                                        message_box702 = gr.Markdown(format_markdown(
                    "Click Split Scene to: Split the scenes into Two Scenes at a set percentage"))
                                    split_button702 = gr.Button(
                                        "Split Scene " + SimpleIcons.SLOW_SYMBOL, variant="stop", scale=0)

                                # Drop Processed Scene
                                with gr.Tab(SimpleIcons.BROKEN_HEART + " Drop Processed Scene",
                                            id=self.TAB_EXTRA_UTIL_DROP_PROCESSED):
                                    gr.Markdown(
                                "**_Drop a scene after processing has been already been done_**")
                                    scene_id_700 = gr.Number(value=-1, label="Scene Index")
                                    with gr.Row():
                                        message_box700 = gr.Markdown(format_markdown("Click Drop Scene to: Remove all Processed Content for the specified scene"))
                                    drop_button700 = gr.Button("Drop Processed Scene " + SimpleIcons.SLOW_SYMBOL, variant="stop", scale=0)

                                # Choose Scene Range
                                with gr.Tab(SimpleIcons.HEART_HANDS + " Choose Scene Range", id=self.TAB_EXTRA_UTIL_CHOOSE_RANGE):
                                    gr.Markdown("**_Keep or Drop a range of scenes_**")
                                    with gr.Row():
                                        first_scene_id_701 = gr.Number(value=-1,
                                                                    label="Starting Scene Index")
                                        last_scene_id_701 = gr.Number(value=-1,
                                                                    label="Ending Scene Index")
                                    with gr.Row():
                                        scene_state_701 = gr.Radio(label="Scenes Choice",
                                                                   value=None,
                                                                   choices=["Keep", "Drop"])
                                    with gr.Row():
                                        message_box701 = gr.Markdown(format_markdown("Click Choose Scene Range to: Set the Scene Range to the specified state"))
                                    choose_button701 = gr.Button("Choose Scene Range",
                                                            variant="stop", scale=0)

                                # Export Kept Scenes
                                with gr.Tab(SimpleIcons.HEART_EXCLAMATION + " Export Kept Scenes", id=self.TAB_EXTRA_UTIL_EXPORT_SCENES):
                                    gr.Markdown("**_Save Kept Scenes as a New Project_**")
                                    with gr.Row():
                                        export_path_703 = gr.Textbox(label="Exported Project Root Directory", max_lines=1,
                                                info="Enter a path on this server for the root directory of the new project")
                                        project_name_703 = gr.Textbox(label="Exported Project Name", max_lines=1,
                                                info="Enter a name for the new project")
                                    with gr.Row():
                                        message_box703 = gr.Markdown(format_markdown("Click Export Project to: Save the kept scenes as a new project"))
                                    export_project_703 = gr.Button("Export Project " + SimpleIcons.SLOW_SYMBOL,
                                                            variant="stop", scale=0)
                                    with gr.Row():
                                        result_box703 = gr.Textbox(label="New Project Path", max_lines=1, visible=False)
                                        open_result703 = gr.Button("Open New Project", visible=False, scale=0)

                        with gr.Tab(SimpleIcons.HERB +" Reduce Footprint", id=self.TAB_EXTRA_REDUCE):
                            gr.Markdown("Free Disk Space by Removing Unneeded Content")
                            with gr.Tabs():

                                with gr.Tab(SimpleIcons.WASTE_BASKET + " Remove Soft-Deleted Content"):
                                    gr.Markdown(
                    "**_Delete content set aside when remix processing selections are changed_**")
                                    with gr.Row():
                                        delete_purged_710 = gr.Checkbox(
                                            label="Permanently Delete Purged Content")
                                        with gr.Column(variant="compact"):
                                            gr.Markdown(
                                "Delete the contents of the 'purged_content' project directory.")
                                    with gr.Row():
                                        message_box710 = gr.Markdown(format_markdown("Click Delete Purged Content to: Permanently Remove soft-deleted content"))
                                    gr.Markdown(format_markdown("Progress can be tracked in the console", color="none", italic=True, bold=False))
                                    with gr.Row():
                                        delete_button710 = gr.Button(value="Delete Purged Content "\
                                                        + SimpleIcons.SLOW_SYMBOL, variant="stop")
                                        select_all_button710 = gr.Button(value="Select All", scale=0)
                                        select_none_button710 = gr.Button(value="Select None", scale=0)

                                with gr.Tab(SimpleIcons.CROSSMARK + " Remove Scene Chooser Content"):
                                    gr.Markdown(
                            "**_Delete source PNG frame files, thumbnails and dropped scenes_**")
                                    with gr.Row():
                                        delete_source_711 = gr.Checkbox(
                                            label="Remove Source Video Frames")
                                        with gr.Column(variant="compact"):
                                            gr.Markdown(
                        "Delete source video PNG frame files used to split content into scenes.")
                                    with gr.Row():
                                        delete_dropped_711 = gr.Checkbox(
                                            label="Remove Dropped Scenes")
                                        with gr.Column(variant="compact"):
                                            gr.Markdown(
                "Delete Dropped Scene files used when compiling scenes after making scene choices.")
                                    with gr.Row():
                                        delete_thumbs_711 = gr.Checkbox(label="Remove Thumbnails")
                                        with gr.Column(variant="compact"):
                                            gr.Markdown(
                                    "Delete Thumbnails used to display scenes in Scene Chooser.")
                                    with gr.Row():
                                        message_box711 = gr.Markdown(format_markdown("Click Delete Selected Content to: Permanently Remove the selected content"))
                                    gr.Markdown(format_markdown("Progress can be tracked in the console", color="none", italic=True, bold=False))
                                    with gr.Row():
                                        delete_button711 = gr.Button(
                                            value="Delete Selected Content " +\
                                                SimpleIcons.SLOW_SYMBOL, variant="stop")
                                        select_all_button711 = gr.Button(value="Select All", scale=0)
                                        select_none_button711 = gr.Button(value="Select None", scale=0)

                                with gr.Tab(SimpleIcons.CROSSMARK + " Remove Remix Video Source Content"):
                                    gr.Markdown(
                                    "**_Clear space after final Remix Videos have been saved_**")
                                    with gr.Row():
                                        delete_kept_712 = gr.Checkbox(label="Remove Kept Scenes")
                                        with gr.Column(variant="compact"):
                                            gr.Markdown(
                "Delete Kept Scene files used when compiling scenes after making scene choices.")
                                    with gr.Row():
                                        delete_resized_712 = gr.Checkbox(
                                            label="Remove Resized Frames")
                                        with gr.Column(variant="compact"):
                                            gr.Markdown(
    "Delete Resized PNG frame files used as inputs for processing and creating remix video clips.")
                                    with gr.Row():
                                        delete_resynth_712 = gr.Checkbox(
                                            label="Remove Resynthesized Frames")
                                        with gr.Column(variant="compact"):
                                            gr.Markdown(
                                        "Delete Resynthesized PNG frame files used as inputs " +\
                                        "for processing and creating remix video clips.")
                                    with gr.Row():
                                        delete_inflated_712 = gr.Checkbox(
                                            label="Remove Inflated Frames")
                                        with gr.Column(variant="compact"):
                                            gr.Markdown(
    "Delete Inflated PNG frame files used as inputs for processing and creating remix video clips.")
                                    with gr.Row():
                                        delete_upscaled_712 = gr.Checkbox(
                                            label="Remove Upscaled Frames")
                                        with gr.Column(variant="compact"):
                                            gr.Markdown(
    "Delete Upscaled PNG frame files used as inputs for processing and creating remix video clips.")
                                    with gr.Row():
                                        delete_audio_712 = gr.Checkbox(label="Delete Audio Clips")
                                        with gr.Column(variant="compact"):
                                            gr.Markdown(
                        "Delete Audio WAV/MP3 files used as inputs for creating remix video clips.")
                                    with gr.Row():
                                        delete_video_712 = gr.Checkbox(label="Delete Video Clips")
                                        with gr.Column(variant="compact"):
                                            gr.Markdown(
                            "Delete Video MP4 files used as inputs for creating remix video clips.")
                                    with gr.Row():
                                        delete_clips_712 = gr.Checkbox(
                                            label="Delete Remix Video Clips")
                                        with gr.Column(variant="compact"):
                                            gr.Markdown(
        "Delete Video+Audio MP4 files used as inputs to concatentate into the final Remix Video.")
                                    with gr.Row():
                                        message_box712 = gr.Markdown(format_markdown("Click Delete Selected Content to: Permanently Remove the selected content"))
                                    gr.Markdown(format_markdown("Progress can be tracked in the console", color="none", italic=True, bold=False))
                                    with gr.Row():
                                        delete_button712 = gr.Button(
                                            value="Delete Selected Content " +\
                                                SimpleIcons.SLOW_SYMBOL, variant="stop")
                                        select_all_button712 = gr.Button(value="Select All", scale=0)
                                        select_none_button712 = gr.Button(value="Select None", scale=0)

                                with gr.Tab(SimpleIcons.COLLISION + " Remove All Processed Content"):
                                    gr.Markdown(
                                    "**_Delete all processed project content (except videos)_**")
                                    with gr.Row():
                                        delete_all_713 = gr.Checkbox(
                                            label="Permanently Delete Processed Content")
                                        with gr.Column(variant="compact"):
                                            gr.Markdown(
            "Deletes all created project content. **Does not delete original and remixed videos.**")
                                    with gr.Row():
                                        message_box713 = gr.Markdown(format_markdown("Click Delete Processed Content to: Permanently Remove all processed content"))
                                    gr.Markdown(format_markdown("Progress can be tracked in the console", color="none", italic=True, bold=False))
                                    with gr.Row():
                                        delete_button713 = gr.Button(
                                            value="Delete Processed Content " +\
                                                SimpleIcons.SLOW_SYMBOL, variant="stop")

                    with gr.Accordion(SimpleIcons.TIPS_SYMBOL + " Guide", open=False):
                        WebuiTips.video_remixer_extra.render()

        next_button00.click(self.next_button00,
                           inputs=video_path,
                           outputs=[tabs_video_remixer, message_box00, video_info1, project_path,
                                    resize_w, resize_h, crop_w, crop_h, project_fps])

        next_button01.click(self.next_button01,
                           inputs=project_load_path,
                           outputs=[tabs_video_remixer, message_box01, video_info1, project_path,
                                project_fps, deinterlace, split_type, split_time, scene_threshold,
                                break_duration, break_ratio, resize_w, resize_h, crop_w, crop_h,
                                project_info2, thumbnail_type, min_frames_per_scene,
                                scene_index, scene_label, scene_image, scene_state, scene_info,
                                project_info4, resize, resynthesize, inflate, upscale,
                                upscale_option, summary_info6, output_filepath])

        next_button1.click(self.next_button1,
                           inputs=[project_path, project_fps, split_type, scene_threshold,
                                break_duration, break_ratio, resize_w, resize_h, crop_w, crop_h,
                                deinterlace, split_time],
                           outputs=[tabs_video_remixer, message_box1, project_info2, message_box2,
                                project_load_path])

        back_button1.click(self.back_button1, outputs=tabs_video_remixer)

        next_button2.click(self.next_button2,
                           inputs=[thumbnail_type, min_frames_per_scene, skip_detection],
                           outputs=[tabs_video_remixer, message_box2, scene_index, scene_label,
                                    scene_image, scene_state, scene_info])

        back_button2.click(self.back_button2, outputs=tabs_video_remixer)

        thumbnail_type.change(self.thumb_change, inputs=thumbnail_type, show_progress=False)

        scene_state.change(self.scene_state_button, show_progress=False,
                            inputs=[scene_index, scene_label, scene_state],
                            outputs=[scene_index, scene_label, scene_image, scene_state,
                                     scene_info])

        scene_index.submit(self.go_to_frame, inputs=scene_index,
                            outputs=[scene_index, scene_label, scene_image, scene_state,
                                     scene_info])

        keep_next.click(self.keep_next, show_progress=False,
                            inputs=[scene_index, scene_label],
                            outputs=[scene_index, scene_label, scene_image, scene_state,
                                     scene_info])

        drop_next.click(self.drop_next, show_progress=False,
                            inputs=[scene_index, scene_label],
                            outputs=[scene_index, scene_label, scene_image, scene_state,
                                     scene_info])

        next_scene.click(self.next_scene, show_progress=False,
                            inputs=[scene_index, scene_label],
                            outputs=[scene_index, scene_label, scene_image, scene_state,
                                     scene_info])

        prev_scene.click(self.prev_scene, show_progress=False,
                            inputs=[scene_index, scene_label],
                            outputs=[scene_index, scene_label, scene_image, scene_state,
                                     scene_info])

        next_keep.click(self.next_keep, show_progress=False,
                            inputs=[scene_index, scene_label],
                            outputs=[scene_index, scene_label, scene_image, scene_state,
                                     scene_info])

        prev_keep.click(self.prev_keep, show_progress=False,
                            inputs=[scene_index, scene_label],
                            outputs=[scene_index, scene_label, scene_image, scene_state,
                                     scene_info])

        first_scene.click(self.first_scene, show_progress=False,
                            inputs=[scene_index, scene_label],
                            outputs=[scene_index, scene_label, scene_image, scene_state,
                                     scene_info])

        last_scene.click(self.last_scene, show_progress=False,
                            inputs=[scene_index, scene_label],
                            outputs=[scene_index, scene_label, scene_image, scene_state,
                                     scene_info])

        split_scene_button.click(self.split_scene_shortcut, inputs=scene_index,
            outputs=[tabs_video_remixer, tabs_remix_extra, tabs_remix_extra_utils, scene_id_702,
                     split_percent_702, preview_image702])

        choose_range_button.click(self.choose_range_shortcut, inputs=scene_index,
            outputs=[tabs_video_remixer, tabs_remix_extra, tabs_remix_extra_utils,
                     first_scene_id_701, last_scene_id_701])

        keep_all_button.click(self.keep_all_scenes, show_progress=True,
                            inputs=[scene_index, scene_label],
                            outputs=[scene_index, scene_label, scene_image, scene_state,
                                     scene_info])

        drop_all_button.click(self.drop_all_scenes, show_progress=True,
                            inputs=[scene_index, scene_label],
                            outputs=[scene_index, scene_label, scene_image, scene_state,
                                     scene_info])

        invert_choices_button.click(self.invert_all_scenes, show_progress=True,
                            inputs=[scene_index, scene_label],
                            outputs=[scene_index, scene_label, scene_image, scene_state,
                                     scene_info])

        drop_processed_button.click(self.drop_processed_shortcut, inputs=scene_index,
            outputs=[tabs_video_remixer, tabs_remix_extra, tabs_remix_extra_utils, scene_id_700])

        next_button3.click(self.next_button3,
                           outputs=[tabs_video_remixer, project_info4])

        back_button3.click(self.back_button3, outputs=tabs_video_remixer)

        next_button4.click(self.next_button4,
                           outputs=[tabs_video_remixer, message_box4, message_box5])

        back_button4.click(self.back_button4, outputs=tabs_video_remixer)

        next_button5.click(self.next_button5,
                    inputs=[resynthesize, inflate, resize, upscale, upscale_option],
                    outputs=[tabs_video_remixer, message_box5, summary_info6, output_filepath,
                             output_filepath_custom, output_filepath_marked, message_box60,
                             message_box61, message_box62])

        back_button5.click(self.back_button5, outputs=tabs_video_remixer)

        process_all.change(self.process_all_changed, inputs=process_all,
                           outputs=[resynthesize, inflate, resize, upscale],
                           show_progress=False)

        next_button60.click(self.next_button60, inputs=[output_filepath, quality_slider],
                           outputs=message_box60)

        back_button60.click(self.back_button6, outputs=tabs_video_remixer)

        next_button61.click(self.next_button61,
                        inputs=[custom_video_options, custom_audio_options, output_filepath_custom],
                        outputs=message_box61)

        back_button61.click(self.back_button6, outputs=tabs_video_remixer)

        next_button62.click(self.next_button62,
                        inputs=[marked_video_options, marked_audio_options, output_filepath_marked],
                        outputs=message_box62)

        back_button62.click(self.back_button6, outputs=tabs_video_remixer)

        drop_button700.click(self.drop_button700, inputs=scene_id_700, outputs=message_box700)

        choose_button701.click(self.choose_button701,
                               inputs=[first_scene_id_701, last_scene_id_701, scene_state_701],
                               outputs=[tabs_video_remixer, message_box701, scene_index,
                                        scene_label, scene_image, scene_state, scene_info])

        split_button702.click(self.split_button702, inputs=[scene_id_702, split_percent_702],
                              outputs=[tabs_video_remixer, message_box702, scene_index, scene_label,
                                       scene_image, scene_state, scene_info])

        scene_id_702.change(self.preview_button702, inputs=[scene_id_702, split_percent_702],
                                outputs=preview_image702, show_progress=False)

        split_percent_702.change(self.preview_button702, inputs=[scene_id_702, split_percent_702],
                                outputs=preview_image702, show_progress=False)

        split_percent_702.change(self.preview_button702, inputs=[scene_id_702, split_percent_702],
                                outputs=preview_image702, show_progress=False)

        export_project_703.click(self.export_project_703,
                                 inputs=[export_path_703, project_name_703],
                                 outputs=[message_box703, result_box703, open_result703])

        open_result703.click(self.open_result703, inputs=result_box703,
                                outputs=[tabs_video_remixer, project_load_path, message_box01])

        delete_button710.click(self.delete_button710,
                               inputs=delete_purged_710,
                               outputs=message_box710)
        select_all_button710.click(self.select_all_button710, show_progress=False,
                                outputs=[delete_purged_710])
        select_none_button710.click(self.select_none_button710, show_progress=False,
                                outputs=[delete_purged_710])

        delete_button711.click(self.delete_button711,
                               inputs=[delete_source_711, delete_dropped_711, delete_thumbs_711],
                               outputs=message_box711)
        select_all_button711.click(self.select_all_button711, show_progress=False,
                                outputs=[delete_source_711, delete_dropped_711, delete_thumbs_711])
        select_none_button711.click(self.select_none_button711, show_progress=False,
                                outputs=[delete_source_711, delete_dropped_711, delete_thumbs_711])

        delete_button712.click(self.delete_button712,
                               inputs=[delete_kept_712, delete_resized_712, delete_resynth_712,
                                       delete_inflated_712, delete_upscaled_712, delete_audio_712,
                                       delete_video_712, delete_clips_712],
                                outputs=message_box712)
        select_all_button712.click(self.select_all_button712, show_progress=False,
                                outputs=[delete_kept_712, delete_resized_712, delete_resynth_712,
                                         delete_inflated_712, delete_upscaled_712, delete_audio_712,
                                         delete_video_712, delete_clips_712])
        select_none_button712.click(self.select_none_button712, show_progress=False,
                                outputs=[delete_kept_712, delete_resized_712, delete_resynth_712,
                                         delete_inflated_712, delete_upscaled_712,
                                         delete_audio_712, delete_video_712, delete_clips_712])

        delete_button713.click(self.delete_button713, inputs=delete_all_713, outputs=message_box713)

    ### UTILITY FUNCTIONS

    def empty_args(self, num):
        return [None for _ in range(num)]

    def noop_args(self, num):
        return [gr.update(visible=True) for _ in range(num)]

    ### REMIX HOME EVENT HANDLERS

    # User has clicked New Project > from Remix Home
    def next_button00(self, video_path):
        empty_args = self.empty_args(7)
        if not video_path:
            return gr.update(selected=self.TAB_REMIX_HOME), \
                   gr.update(value=format_markdown("Enter a path to a video on this server to get started", "warning")), \
                   *empty_args

        if not os.path.exists(video_path):
            return gr.update(selected=self.TAB_REMIX_HOME), \
                   gr.update(value=format_markdown(f"File '{video_path}' was not found", "error")), \
                   *empty_args

        self.new_project()
        try:
            self.state.ingest_video(video_path)
            self.state.video_info1 = self.state.ingested_video_report()
        except ValueError as error:
            return gr.update(selected=self.TAB_REMIX_HOME), \
                   gr.update(value=format_markdown(str(error), "error")), \
                   *empty_args

        # don't save yet, user may change project path next
        self.state.save_progress("settings", save_project=False)

        return gr.update(selected=self.TAB_REMIX_SETTINGS), \
            gr.update(value=format_markdown(self.TAB00_DEFAULT_MESSAGE)), \
            gr.update(value=self.state.video_info1), \
            self.state.project_path, \
            self.state.resize_w, \
            self.state.resize_h, \
            self.state.crop_w, \
            self.state.crop_h, \
            self.state.project_fps

    # User has clicked Open Project > from Remix Home
    def next_button01(self, project_path):
        empty_args = self.empty_args(29)
        if not project_path:
            return gr.update(selected=self.TAB_REMIX_HOME), \
                   gr.update(value=format_markdown("Enter a path to a Video Remixer project directory on this server to get started", "warning")), \
                   *empty_args

        if not os.path.exists(project_path):
            return gr.update(selected=self.TAB_REMIX_HOME), \
                   gr.update(value=format_markdown(f"Directory '{project_path}' was not found", "error")), \
                   *empty_args

        try:
            project_file = VideoRemixerState.determine_project_filepath(project_path)
        except ValueError as error:
            return gr.update(selected=self.TAB_REMIX_HOME), \
                   gr.update(value=format_markdown(str(error), "error")), \
                   *empty_args

        try:
            self.state = VideoRemixerState.load(project_file)
        except ValueError as error:
            self.log(f"error opening project: {error}")
            return gr.update(selected=self.TAB_REMIX_HOME), \
                   gr.update(value=format_markdown(str(error), "error")), \
                   *empty_args

        if self.state.project_ported(project_file):
            try:
                self.state = VideoRemixerState.load_ported(self.state.project_path, project_file)
            except ValueError as error:
                self.log(f"error opening ported project at {project_file}: {error}")
                return gr.update(selected=self.TAB_REMIX_HOME), \
                    gr.update(value=format_markdown(str(error), "error")), \
                   *empty_args

        messages = self.state.post_load_integrity_check()
        if messages:
            message_text = format_markdown(messages, "warning")
        else:
            message_text = format_markdown(self.TAB01_DEFAULT_MESSAGE)
        return_to_tab = self.state.get_progress_tab()
        scene_details = self.scene_chooser_details(self.state.tryattr("current_scene"))

        return gr.update(selected=return_to_tab), \
            gr.update(value=message_text), \
            self.state.tryattr("video_info1"), \
            self.state.tryattr("project_path"), \
            self.state.tryattr("project_fps", self.config.remixer_settings["def_project_fps"]), \
            self.state.tryattr("deinterlace", self.state.UI_SAFETY_DEFAULTS["deinterlace"]), \
            self.state.tryattr("split_type", self.state.UI_SAFETY_DEFAULTS["split_type"]), \
            self.state.tryattr("split_time", self.state.UI_SAFETY_DEFAULTS["split_time"]), \
            self.state.tryattr("scene_threshold", \
                               self.state.UI_SAFETY_DEFAULTS["scene_threshold"]), \
            self.state.tryattr("break_duration", self.state.UI_SAFETY_DEFAULTS["break_duration"]), \
            self.state.tryattr("break_ratio", self.state.UI_SAFETY_DEFAULTS["break_ratio"]), \
            self.state.tryattr("resize_w"), \
            self.state.tryattr("resize_h"), \
            self.state.tryattr("crop_w"), \
            self.state.tryattr("crop_h"), \
            self.state.tryattr("project_info2"), \
            self.state.tryattr("thumbnail_type", self.state.UI_SAFETY_DEFAULTS["thumbnail_type"]), \
            self.state.tryattr("min_frames_per_scene", \
                               self.state.UI_SAFETY_DEFAULTS["min_frames_per_scene"]), \
            *scene_details, \
            self.state.tryattr("project_info4"), \
            self.state.tryattr("resize", self.state.UI_SAFETY_DEFAULTS["resize"]), \
            self.state.tryattr("resynthesize", self.state.UI_SAFETY_DEFAULTS["resynthesize"]), \
            self.state.tryattr("inflate", self.state.UI_SAFETY_DEFAULTS["inflate"]), \
            self.state.tryattr("upscale", self.state.UI_SAFETY_DEFAULTS["upscale"]), \
            self.state.tryattr("upscale_option", self.state.UI_SAFETY_DEFAULTS["upscale_option"]), \
            self.state.tryattr("summary_info6"), \
            self.state.tryattr("output_filepath")

    ### REMIX SETTINGS EVENT HANDLERS

    # User has clicked Next > from Remix Settings
    def next_button1(self, project_path, project_fps, split_type, scene_threshold, break_duration, \
                     break_ratio, resize_w, resize_h, crop_w, crop_h, deinterlace, split_time):
        self.state.project_path = project_path

        if not is_safe_path(project_path):
            return gr.update(selected=self.TAB_REMIX_SETTINGS), \
                gr.update(value=format_markdown(f"The project path is not valid", "warning")),\
                *self.empty_args(3)

        if split_time < 1:
            return gr.update(selected=self.TAB_REMIX_SETTINGS), \
                gr.update(value=format_markdown(f"Scene Split Seconds should be >= 1", "warning")),\
                *self.empty_args(3)

        # TODO validate the other entries

        try:
            # this is first project write
            self.log(f"creating project path {project_path}")
            create_directory(project_path)

            self.state.project_fps = project_fps
            self.state.split_type = split_type
            self.state.scene_threshold = scene_threshold
            self.state.break_duration = break_duration
            self.state.break_ratio = break_ratio
            self.state.resize_w = int(resize_w)
            self.state.resize_h = int(resize_h)
            self.state.crop_w = int(crop_w)
            self.state.crop_h = int(crop_h)
            self.state.deinterlace = deinterlace
            self.state.split_time = split_time
            self.state.project_info2 = self.state.project_settings_report()
            self.state.processed_content_invalid = True

            # this is the first time project progress advances
            # user will expect to return to the setup tab on reopening
            self.log(f"saving new project at {self.state.project_filepath()}")
            self.state.save_progress("setup")

            return gr.update(selected=self.TAB_SET_UP_PROJECT), \
                gr.update(value=format_markdown(self.TAB1_DEFAULT_MESSAGE)), \
                self.state.project_info2, \
                gr.update(value=format_markdown(self.TAB2_DEFAULT_MESSAGE)), \
                project_path

        except ValueError as error:
            return gr.update(selected=self.TAB_REMIX_SETTINGS), \
                gr.update(value=format_markdown(str(error), "error")), \
                *self.noop_args(3)

    def back_button1(self):
        return gr.update(selected=self.TAB_REMIX_HOME)

    ### SET UP PROJECT EVENT HANDLERS

    # User has clicked Set Up Project from Set Up Project
    def next_button2(self, thumbnail_type, min_frames_per_scene, skip_detection):
        global_options = self.config.ffmpeg_settings["global_options"]
        source_audio_crf = self.config.remixer_settings["source_audio_crf"]

        if not self.state.project_path:
            return gr.update(selected=self.TAB_SET_UP_PROJECT), \
                   gr.update(value=format_markdown(f"Project settings have not yet been saved on the previous tab", "error")), \
                   *self.empty_args(5)

        self.state.thumbnail_type = thumbnail_type
        self.state.min_frames_per_scene = min_frames_per_scene
        self.log("saving after setting thumbnail type and min frames per scene")
        self.state.save()

        # TODO this enormous conditional is messy
        if not skip_detection or not self.state.scenes_present():
            try:
                self.log(f"copying video from {self.state.source_video} to project path")
                self.state.save_original_video(prevent_overwrite=True)
            except ValueError as error:
                # ignore, don't copy the file a second time if the user is restarting here
                self.log(f"ignoring: {error}")

            self.log("saving project after ensuring video is in project path")
            self.state.save()

            try:
                self.log(f"creating source audio from {self.state.source_video}")
                self.state.create_source_audio(source_audio_crf, global_options, prevent_overwrite=True)
            except ValueError as error:
                # ignore, don't create the file a second time if the user is restarting here
                self.log(f"ignoring: {error}")

            self.log("saving project after creating audio source")
            self.state.save()

            # user may be redoing project set up
            # settings changes could affect already-processed content
            self.log("resetting project on rendering for project settings")
            self.state.reset_at_project_settings()

            # split video into raw PNG frames, avoid doing again if redoing setup
            self.log("splitting source video into PNG frames")
            ffcmd = self.state.render_source_frames(global_options=global_options,
                                                    prevent_overwrite=True)
            if not ffcmd:
                self.log("rendering source frames skipped")
            else:
                self.log("saving project after converting video to PNG frames")
                self.state.save()
                self.log(f"FFmpeg command: {ffcmd}")

            self.state.scenes_path = os.path.join(self.state.project_path, "SCENES")
            self.state.dropped_scenes_path = os.path.join(self.state.project_path, "DROPPED_SCENES")
            self.log(f"creating scenes directory {self.state.scenes_path}")
            create_directory(self.state.scenes_path)
            self.log(f"creating dropped scenes directory {self.state.dropped_scenes_path}")
            create_directory(self.state.dropped_scenes_path)

            self.log("saving project after establishing scene paths")
            self.state.save()

            # split frames into scenes
            self.log(f"about to split scenes by {self.state.split_type}")
            error = self.state.split_scenes(self.log, prevent_overwrite=False)
            if error:
                return gr.update(selected=self.TAB_SET_UP_PROJECT), \
                    gr.update(value=format_markdown(f"There was an error splitting the source video: {error}", "error")), \
                    *self.empty_args(5)
            self.log("saving project after splitting into scenes")
            self.state.save()

            if self.state.min_frames_per_scene > 0:
                self.log(f"about to consolidate scenes with too few frames")
                self.state.consolidate_scenes(self.log)
                self.log("saving project after consolidating scenes")
                self.state.save()

            self.state.scene_names = sorted(get_directories(self.state.scenes_path))

            # if there's only one scene, assume it should be kept to save some time
            if len(self.state.scene_names) < 2:
                self.state.keep_all_scenes()
            else:
                self.state.drop_all_scenes()

            self.state.current_scene = 0
            self.log("saving project after establishing scene names")
            self.state.save()

        self.log(f"about to create thumbnails of type {self.state.thumbnail_type}")
        try:
            self.state.create_thumbnails(self.log, global_options, self.config.remixer_settings)
        except ValueError as error:
            return gr.update(selected=self.TAB_SET_UP_PROJECT), \
                   gr.update(value=format_markdown(f"There was an error creating thumbnails from the source video: {error}", "error")), \
                   *self.empty_args(5)

        self.state.thumbnails = sorted(get_files(self.state.thumbnail_path))
        self.log("saving project after creating scene thumbnails")
        self.state.save()

        # TODO this is fine as part of project setup but does it belong here?
        self.state.clips_path = os.path.join(self.state.project_path, "CLIPS")
        self.log(f"creating clips directory {self.state.clips_path}")
        create_directory(self.state.clips_path)

        # user will expect to return to scene chooser on reopening
        self.log("saving project after setting up scene selection states")
        self.state.save_progress("choose")

        return gr.update(selected=self.TAB_CHOOSE_SCENES), \
               gr.update(value=format_markdown(self.TAB2_DEFAULT_MESSAGE)), \
               *self.scene_chooser_details(self.state.current_scene)

    def back_button2(self):
        return gr.update(selected=self.TAB_REMIX_SETTINGS)

    def thumb_change(self, thumbnail_type):
        self.state.thumbnail_type = thumbnail_type
        if self.state.project_path:
            self.log(f"Saving project after hot-setting thumbnail type to {thumbnail_type}")
            self.state.save()

    ### SCENE CHOOSER EVENT HANDLERS

    # User has clicked on the Keep or Drop radio button
    def scene_state_button(self, scene_index, scene_label, scene_state):
        self.state.scene_states[scene_label] = scene_state
        self.state.save()
        return self.scene_chooser_details(self.state.current_scene)

    def go_to_frame(self, scene_index):
        try:
            scene_index = int(scene_index)
        except:
            scene_index = 0
        if scene_index < 0:
            scene_index = 0
        else:
            last_scene = len(self.state.scene_names) - 1
            if scene_index > last_scene:
                scene_index = last_scene
        self.state.current_scene = scene_index
        return self.scene_chooser_details(self.state.current_scene)

    def keep_next(self, scene_index, scene_label):
        self.state.scene_states[scene_label] = "Keep"
        self.state.save()
        return self.next_scene(scene_index, scene_label)

    def drop_next(self, scene_index, scene_label):
        self.state.scene_states[scene_label] = "Drop"
        self.state.save()
        return self.next_scene(scene_index, scene_label)

    def next_scene(self, scene_index, scene_label):
        if scene_index < len(self.state.scene_names)-1:
            scene_index += 1
            self.state.current_scene = scene_index
        return self.scene_chooser_details(self.state.current_scene)

    def prev_scene(self, scene_index, scene_label):
        if scene_index > 0:
            scene_index -= 1
            self.state.current_scene = scene_index
        return self.scene_chooser_details(self.state.current_scene)

    def next_keep(self, scene_index, scene_label):
        for index in range(scene_index+1, len(self.state.scene_names)):
            scene_name = self.state.scene_names[index]
            if self.state.scene_states[scene_name] == "Keep":
                self.state.current_scene = index
                break
        return self.scene_chooser_details(self.state.current_scene)

    def prev_keep(self, scene_index, scene_label):
        for index in range(scene_index-1, -1, -1):
            scene_name = self.state.scene_names[index]
            if self.state.scene_states[scene_name] == "Keep":
                self.state.current_scene = index
                break
        return self.scene_chooser_details(self.state.current_scene)

    def first_scene(self, scene_index, scene_label):
        self.state.current_scene = 0
        return self.scene_chooser_details(self.state.current_scene)

    def last_scene(self, scene_index, scene_label):
        self.state.current_scene = len(self.state.scene_names) - 1
        return self.scene_chooser_details(self.state.current_scene)

    def split_scene_shortcut(self, scene_index):
        default_percent = 50.0
        display_frame = self.compute_preview_frame(scene_index, default_percent)
        return gr.update(selected=self.TAB_REMIX_EXTRA), \
            gr.update(selected=self.TAB_EXTRA_UTILITIES), \
            gr.update(selected=self.TAB_EXTRA_UTIL_SPLIT_SCENE), \
            scene_index, \
            default_percent, \
            display_frame

    def choose_range_shortcut(self, scene_index):
        return gr.update(selected=self.TAB_REMIX_EXTRA), \
            gr.update(selected=self.TAB_EXTRA_UTILITIES), \
            gr.update(selected=self.TAB_EXTRA_UTIL_CHOOSE_RANGE), \
            scene_index, \
            scene_index

    def keep_all_scenes(self, scene_index, scene_label):
        self.state.keep_all_scenes()
        return self.scene_chooser_details(self.state.current_scene)

    def drop_all_scenes(self, scene_index, scene_label):
        self.state.drop_all_scenes()
        return self.scene_chooser_details(self.state.current_scene)

    def invert_all_scenes(self, scene_index, scene_label):
        self.state.invert_all_scenes()
        return self.scene_chooser_details(self.state.current_scene)

    def drop_processed_shortcut(self, scene_index):
        return gr.update(selected=7), \
            gr.update(selected=self.TAB_EXTRA_UTILITIES), \
            gr.update(selected=self.TAB_EXTRA_UTIL_DROP_PROCESSED), \
            scene_index


    # given scene name such as [042-420] compute details to display in Scene Chooser
    def scene_chooser_details(self, scene_index):
        if not self.state.thumbnails:
            self.log(f"thumbnails don't exist yet in scene_chooser_details()")
            return self.empty_args(5)
        try:
            scene_name, thumbnail_path, scene_state, scene_info = \
                self.state.scene_chooser_details(scene_index)
            return scene_index, scene_name, thumbnail_path, scene_state, scene_info
        except ValueError as error:
            self.log(error)
            return self.empty_args(5)

    # User has clicked Done Choosing Scenes from Scene Chooser
    def next_button3(self):
        if not self.state.project_path:
            return gr.update(selected=self.TAB_CHOOSE_SCENES), self.state.project_info4

        self.state.project_info4 = self.state.chosen_scenes_report()

        # user will expect to return to the compilation tab on reopening
        self.log("saving project after displaying scene choices")
        self.state.save_progress("compile")

        return gr.update(selected=self.TAB_COMPILE_SCENES), self.state.project_info4

    def back_button3(self):
        return gr.update(selected=self.TAB_SET_UP_PROJECT)

    ### COMPILE SCENES EVENT HANDLERS

    # User has clicked Compile Scenes from Compile Scenes
    def next_button4(self):
        if not self.state.project_path:
            return gr.update(selected=self.TAB_COMPILE_SCENES), \
                   gr.update(value=format_markdown(f"The project has not yet been set up from the Set Up Project tab.", "error")), \
                   *self.empty_args(5)

        self.log("moving previously dropped scenes back to scenes directory")
        self.state.uncompile_scenes()

        self.log("moving dropped scenes to dropped scenes directory")
        self.state.compile_scenes()

        # scene choice changes are what invalidate previously made audio clips,
        # so clear them now along with dependent remix content
        self.log("purging now-stale remix content")
        self.state.clean_remix_content(purge_from="audio_clips")

        # user will expect to return to the processing tab on reopening
        self.log("saving project after compiling scenes")
        self.state.save_progress("process")

        return gr.update(selected=self.TAB_PROC_OPTIONS),  \
               gr.update(value=format_markdown(self.TAB4_DEFAULT_MESSAGE)), \
               gr.update(value=format_markdown(self.TAB5_DEFAULT_MESSAGE))

    def back_button4(self):
        return gr.update(selected=self.TAB_CHOOSE_SCENES)

    ### PROCESS REMIX EVENT HANDLERS

    # User has clicked Process Remix from Process Remix
    def next_button5(self, resynthesize, inflate, resize, upscale, upscale_option):
        if not self.state.project_path:
            return gr.update(selected=self.TAB_PROC_OPTIONS), \
                   gr.update(value=format_markdown(
                    "The project has not yet been set up from the Set Up Project tab.", "error")), \
                   *self.noop_args(7)

        self.state.resynthesize = resynthesize
        self.state.inflate = inflate
        self.state.resize = resize
        self.state.upscale = upscale
        upscale_option_changed = False
        if self.state.upscale_option != None and self.state.upscale_option != upscale_option:
            upscale_option_changed = True
        self.state.upscale_option = upscale_option
        self.state.setup_processing_paths()
        self.log("saving project after storing processing choices")
        self.state.save()

        jot = Jot()
        kept_scenes = self.state.kept_scenes()
        if kept_scenes:
            if self.state.processed_content_invalid:
                self.log("setup options changed, purging all processed content")
                self.state.purge_processed_content(purge_from=self.state.RESIZE_STEP)
                self.state.processed_content_invalid = False
            else:
                self.log("purging stale content")
                self.state.purge_stale_processed_content(upscale_option_changed)
                self.log("purging incomplete content")
                self.state.purge_incomplete_processed_content()
            self.log("saving project after purging stale and incomplete content")
            self.state.save()

            if not self.state.resize \
                and not self.state.resynthesize \
                and not self.state.inflate \
                and not self.state.upscale:
                jot.down(f"Using original source content in {self.state.scenes_path}")

            if self.state.resize:
                if self.state.processed_content_complete(self.state.RESIZE_STEP):
                    jot.down(f"Using processed resized scenes in {self.state.resize_path}")
                else:
                    self.log("about to resize scenes")
                    self.state.resize_scenes(self.log,
                                             kept_scenes,
                                             self.config.remixer_settings)
                    self.log("saving project after resizing frames")
                    self.state.save()
                    jot.down(f"Resized scenes created in {self.state.resize_path}")

            if self.state.resynthesize:
                if self.state.processed_content_complete(self.state.RESYNTH_STEP):
                    jot.down(
                        f"Using processed resynthesized scenes in {self.state.resynthesis_path}")
                else:
                    self.state.resynthesize_scenes(self.log,
                                                kept_scenes,
                                                self.engine,
                                                self.config.engine_settings)
                    self.log("saving project after resynthesizing frames")
                    self.state.save()
                    jot.down(f"Resynthesized scenes created in {self.state.resynthesis_path}")

            if self.state.inflate:
                if self.state.processed_content_complete(self.state.INFLATE_STEP):
                    jot.down(f"Using processed inflated scenes in {self.state.inflation_path}")
                else:
                    self.state.inflate_scenes(self.log,
                                                kept_scenes,
                                                self.engine,
                                                self.config.engine_settings)
                    self.log("saving project after inflating frames")
                    self.state.save()
                    jot.down(f"Inflated scenes created in {self.state.inflation_path}")

            if self.state.upscale:
                if self.state.processed_content_complete(self.state.UPSCALE_STEP):
                    jot.down(f"Using processed upscaled scenes in {self.state.upscale_path}")
                else:
                    self.state.upscale_scenes(self.log,
                                            kept_scenes,
                                            self.config.realesrgan_settings,
                                            self.config.remixer_settings)
                    self.log("saving project after upscaling frames")
                    self.state.save()
                    jot.down(f"Upscaled scenes created in {self.state.upscale_path}")

            self.state.summary_info6 = jot.grab()
            self.state.output_filepath = self.state.default_remix_filepath()
            output_filepath_custom = self.state.default_remix_filepath("CUSTOM")
            output_filepath_marked = self.state.default_remix_filepath("MARKED")
            self.state.save()

            # user will expect to return to the save remix tab on reopening
            self.log("saving project after completing processing steps")
            self.state.save_progress("save")

            return gr.update(selected=self.TAB_SAVE_REMIX), \
                   gr.update(value=format_markdown(self.TAB5_DEFAULT_MESSAGE)), \
                   jot.grab(), \
                   self.state.output_filepath, \
                   output_filepath_custom, \
                   output_filepath_marked, \
                   gr.update(value=format_markdown(self.TAB60_DEFAULT_MESSAGE)), \
                   gr.update(value=format_markdown(self.TAB61_DEFAULT_MESSAGE)), \
                   gr.update(value=format_markdown(self.TAB62_DEFAULT_MESSAGE))
        else:
            return gr.update(selected=self.TAB_PROC_OPTIONS), \
                   gr.update(value=format_markdown("At least one scene must be set to 'Keep' before processing can proceed", "error")), \
                   *self.noop_args(7)

    def back_button5(self):
        return gr.update(selected=self.TAB_COMPILE_SCENES)

    def process_all_changed(self, process_all : bool):
        return gr.update(value=process_all), \
            gr.update(value=process_all), \
            gr.update(value=process_all), \
            gr.update(value=process_all)

    ### SAVE REMIX EVENT HANDLERS

    def prepare_save_remix(self, output_filepath):
        if not output_filepath:
            raise ValueError("Enter a path for the remixed video to proceed")

        kept_scenes = self.state.kept_scenes()
        if not kept_scenes:
            raise ValueError("No kept scenes were found")

        self.log("about to check and drop empty scenes")
        self.state.drop_empty_processed_scenes(kept_scenes)
        self.log("saving after dropping empty scenes")
        self.state.save()

        # get this again in case scenes have been auto-dropped
        kept_scenes = self.state.kept_scenes()
        if not kept_scenes:
            raise ValueError("No kept scenes after removing empties")

        global_options = self.config.ffmpeg_settings["global_options"]

        # create audio clips only if they do not already exist
        # this depends on the audio clips being purged at the time the scene selection are compiled
        if self.state.video_details["has_audio"] and not \
                self.state.processed_content_complete(self.state.AUDIO_STEP):
            self.log("about to create audio clips")
            audio_format = self.config.remixer_settings["audio_format"]
            self.state.create_audio_clips(self.log, global_options, audio_format=audio_format)
            self.log("saving project after creating audio clips")
            self.state.save()

        # always recreate video and scene clips
        self.state.clean_remix_content(purge_from="video_clips")
        return global_options, kept_scenes

    def save_remix(self, global_options, kept_scenes):
        self.log(f"about to create video clips")
        self.state.create_video_clips(self.log, kept_scenes, global_options)
        self.log("saving project after creating video clips")
        self.state.save()

        self.log("about to create scene clips")
        self.state.create_scene_clips(kept_scenes, global_options)
        self.log("saving project after creating scene clips")
        self.state.save()

        if not self.state.clips:
            return gr.update(value="No processed video clips were found", visible=True)

        self.log("about to create remix viedeo")
        ffcmd = self.state.create_remix_video(global_options, self.state.output_filepath)
        self.log(f"FFmpeg command: {ffcmd}")
        self.log("saving project after creating remix video")
        self.state.save()

    def save_custom_remix(self,
                          output_filepath,
                          global_options,
                          kept_scenes,
                          custom_video_options,
                          custom_audio_options,
                          draw_text_options=None):
        _, _, output_ext = split_filepath(output_filepath)
        output_ext = output_ext[1:]

        self.log(f"about to create custom video clips")
        self.state.create_custom_video_clips(self.log, kept_scenes, global_options,
                                             custom_video_options=custom_video_options,
                                             custom_ext=output_ext,
                                             draw_text_options=draw_text_options)
        self.log("saving project after creating custom video clips")
        self.state.save()

        self.log("about to create custom scene clips")
        self.state.create_custom_scene_clips(kept_scenes, global_options,
                                             custom_audio_options=custom_audio_options,
                                             custom_ext=output_ext)
        self.log("saving project after creating custom scene clips")
        self.state.save()

        if not self.state.clips:
            raise ValueError("No processed video clips were found")

        self.log("about to create remix viedeo")
        ffcmd = self.state.create_remix_video(global_options, output_filepath)
        self.log(f"FFmpeg command: {ffcmd}")
        self.log("saving project after creating remix video")
        self.state.save()

    # User has clicked Save Remix from Save Remix
    def next_button60(self, output_filepath, quality):
        if not self.state.project_path:
            return gr.update(value=format_markdown(
                    "The project has not yet been set up from the Set Up Project tab.", "error"))

        self.state.output_filepath = output_filepath
        self.state.output_quality = quality
        self.log("saving after storing remix output choices")
        self.state.save()

        try:
            global_options, kept_scenes = self.prepare_save_remix(output_filepath)
            self.save_remix(global_options, kept_scenes)
            return gr.update(value=format_markdown(f"Remixed video {output_filepath} is complete.", "highlight"))

        except ValueError as error:
            return gr.update(value=format_markdown(str(error), "error"))

    # User has clicked Save Custom Remix from Save Remix
    def next_button61(self, custom_video_options, custom_audio_options, output_filepath):
        if not self.state.project_path:
            return gr.update(value=format_markdown(
                    "The project has not yet been set up from the Set Up Project tab.", "error"))
        try:
            global_options, kept_scenes = self.prepare_save_remix(output_filepath)
            self.save_custom_remix(output_filepath, global_options, kept_scenes,
                                   custom_video_options, custom_audio_options)
            return gr.update(value=format_markdown(f"Remixed custom video {output_filepath} is complete.", "highlight"))
        except ValueError as error:
            return gr.update(value=format_markdown(str(error), "error"))

    # User has clicked Save Marked Remix from Save Remix
    def next_button62(self, marked_video_options, marked_audio_options, output_filepath):
        if not self.state.project_path:
            return gr.update(value=format_markdown(
                    "The project has not yet been set up from the Set Up Project tab.", "error"))
        try:
            global_options, kept_scenes = self.prepare_save_remix(output_filepath)
            draw_text_options = {}
            draw_text_options["font_size"] = self.config.remixer_settings["marked_font_size"]
            draw_text_options["font_color"] = self.config.remixer_settings["marked_font_color"]
            draw_text_options["font_file"] = self.config.remixer_settings["marked_font_file"]
            draw_text_options["draw_box"] = self.config.remixer_settings["marked_draw_box"]
            draw_text_options["box_color"] = self.config.remixer_settings["marked_box_color"]
            draw_text_options["border_size"] = self.config.remixer_settings["marked_border_size"]
            draw_text_options["marked_at_top"] = self.config.remixer_settings["marked_at_top"]

            # account for upscaling
            upscale_factor = 1
            if self.state.upscale:
                if self.state.upscale_option == "2X":
                    upscale_factor = 2
                elif self.state.upscale_option == "4X":
                    upscale_factor = 4
            draw_text_options["crop_width"] = self.state.crop_w * upscale_factor
            draw_text_options["crop_height"] = self.state.crop_h * upscale_factor

            self.save_custom_remix(output_filepath, global_options, kept_scenes,
                                   marked_video_options, marked_audio_options, draw_text_options)
            return gr.update(value=format_markdown(f"Remixed marked video {output_filepath} is complete.", "highlight"))
        except ValueError as error:
            return gr.update(value=format_markdown(str(error), "error"))

    def back_button6(self):
        return gr.update(selected=self.TAB_PROC_OPTIONS)

    def drop_button700(self, scene_index):
        num_scenes = len(self.state.scene_names)
        last_scene = num_scenes - 1

        if not isinstance(scene_index, (int, float)):
            return gr.update(value=format_markdown(f"Please enter a Scene Index to get started", "warning"))

        scene_index = int(scene_index)
        if scene_index < 0 or scene_index > last_scene:
            return gr.update(value=format_markdown(f"Please enter a Scene Index from 0 to {last_scene}", "warning"))

        removed = self.state.force_drop_processed_scene(scene_index)

        # audio clips aren't cleaned each time a remix is saved
        # clean now to ensure the dropped scene audio clip is removed
        self.state.clean_remix_content(purge_from="audio_clips")

        self.log(f"removed files: {removed}")
        self.log(
            f"saving project after using force_drop_processed_scene for scene index {scene_index}")
        self.state.save()
        removed = "\r\n".join(removed)
        return gr.update(value=format_markdown(f"Removed:\r\n{removed}"))

    def choose_button701(self, first_scene_index, last_scene_index, scene_state):
        num_scenes = len(self.state.scene_names)
        last_scene = num_scenes - 1

        if not isinstance(first_scene_index, (int, float)) \
                or not isinstance(last_scene_index, (int, float)):
            return gr.update(selected=self.TAB_REMIX_EXTRA), \
    gr.update(value=format_markdown("Please enter Scene Indexes to get started", "warning")), \
                *self.empty_args(5)

        first_scene_index = int(first_scene_index)
        last_scene_index = int(last_scene_index)
        if first_scene_index < 0 \
                or first_scene_index > last_scene \
                or last_scene_index < 0 \
                or last_scene_index > last_scene:
            return gr.update(selected=self.TAB_REMIX_EXTRA), \
                gr.update(value=format_markdown(f"Please enter valid Scene Indexes between 0 and {last_scene} to get started", "warning")), \
                *self.empty_args(5)

        if first_scene_index >= last_scene_index:
            return gr.update(selected=self.TAB_REMIX_EXTRA), \
                gr.update(value=format_markdown(f"'Ending Scene Index' must be higher than 'Starting Scene Index'", "warning")), \
                *self.empty_args(5)

        if scene_state not in ["Keep", "Drop"]:
            return gr.update(selected=self.TAB_REMIX_EXTRA), \
    gr.update(value=format_markdown("Please make a Scenes Choice to get started", "warning")), \
                *self.empty_args(5)

        for scene_index in range(first_scene_index, last_scene_index + 1):
            scene_name = self.state.scene_names[scene_index]
            self.state.scene_states[scene_name] = scene_state

        self.state.current_scene = first_scene_index

        first_scene_name = self.state.scene_names[first_scene_index]
        last_scene_name = self.state.scene_names[last_scene_index]
        message = f"Scenes {first_scene_name} through {last_scene_name} set to '{scene_state}'"
        self.log(f"saving project after {message}")
        self.state.save()

        return gr.update(selected=self.TAB_CHOOSE_SCENES), \
            gr.update(value=format_markdown(message)), \
            *self.scene_chooser_details(self.state.current_scene)

    def compute_scene_split(self, scene_index : int, split_percent : float):
        scene_name = self.state.scene_names[scene_index]
        split_percent = 0.0 if isinstance(split_percent, type(None)) else split_percent
        split_point = split_percent / 100.0
        first_frame, last_frame, num_width = details_from_group_name(scene_name)
        num_frames = (last_frame - first_frame) + 1
        split_frame = math.ceil(num_frames * split_point)

        # ensure at least one frame remains in the lower scene
        split_frame = 1 if split_frame == 0 else split_frame

        # ensure at least one frame remains in the upper scene
        split_frame = num_frames-1 if split_frame >= num_frames else split_frame

        return scene_name, num_width, num_frames, first_frame, last_frame, split_frame

    def valid_split_scene_cache(self, scene_index):
        if self.split_scene_cache and self.split_scene_cached_index == scene_index:
            return self.split_scene_cache
        else:
            return None

    def fill_split_scene_cache(self, scene_index, data):
        self.split_scene_cache = data
        self.split_scene_cached_index = scene_index

    def invalidate_split_scene_cache(self):
        self.split_scene_cache = []
        self.split_scene_cached_index = -1

    def split_button702(self, scene_index, split_percent):
        global_options = self.config.ffmpeg_settings["global_options"]

        if not isinstance(scene_index, (int, float)):
            return gr.update(selected=self.TAB_REMIX_EXTRA), \
                gr.update(value=format_markdown("Please enter a Scene Index to get started", "warning")), \
                *self.empty_args(5)

        num_scenes = len(self.state.scene_names)
        last_scene = num_scenes - 1
        scene_index = int(scene_index)
        if scene_index < 0 or scene_index > last_scene:
            return gr.update(selected=self.TAB_REMIX_EXTRA), \
                gr.update(value=format_markdown(f"Please enter a Scene Index from 0 to {last_scene}", "warning")), \
                *self.empty_args(5)

        scene_name, num_width, num_frames, first_frame, last_frame, split_frame \
            = self.compute_scene_split(scene_index, split_percent)

        if num_frames < 2:
            return gr.update(selected=self.TAB_REMIX_EXTRA), \
                gr.update(value=format_markdown("Scene must have at least two frames to be split", "error")), \
                *self.empty_args(5)

        self.log(f"setting split frame to {split_frame}")

        new_lower_first_frame = first_frame
        new_lower_last_frame = first_frame + (split_frame - 1)
        new_lower_scene_name = VideoRemixerState.encode_scene_label(num_width,
                                                new_lower_first_frame, new_lower_last_frame, 0, 0)
        self.log(f"new lower scene name: {new_lower_scene_name}")

        new_upper_first_frame = first_frame + split_frame
        new_upper_last_frame = last_frame
        new_upper_scene_name = VideoRemixerState.encode_scene_label(num_width,
                                                new_upper_first_frame, new_upper_last_frame, 0, 0)
        self.log(f"new upper scene name: {new_upper_scene_name}")

        original_scene_path = os.path.join(self.state.scenes_path, scene_name)
        new_lower_scene_path = os.path.join(self.state.scenes_path, new_lower_scene_name)
        new_upper_scene_path = os.path.join(self.state.scenes_path, new_upper_scene_name)
        self.log(f"new lower scene path: {new_lower_scene_path}")
        self.log(f"new upper scene path: {new_upper_scene_path}")

        self.state.uncompile_scenes()

        frame_files = sorted(get_files(original_scene_path))
        num_frame_files = len(frame_files)
        if num_frame_files != num_frames:
            message = f"Mismatch between expected frames ({num_frames}) and found frames " + \
                f"({num_frame_files}) in scene path '{original_scene_path}'"
            return gr.update(selected=self.TAB_REMIX_EXTRA), \
                gr.update(value=format_markdown(message, "error")), \
                    *self.empty_args(5)

        messages = Jot()

        self.log(f"about to create directory '{new_upper_scene_path}'")
        create_directory(new_upper_scene_path)
        messages.add(f"Created directory {new_upper_scene_path}")

        move_count = 0
        for index, frame_file in enumerate(frame_files):
            if index < split_frame:
                continue
            frame_path = os.path.join(original_scene_path, frame_file)
            _, filename, ext = split_filepath(frame_path)
            new_frame_path = os.path.join(new_upper_scene_path, filename + ext)

            self.log(f"about to move '{frame_path}' to '{new_frame_path}'")
            shutil.move(frame_path, new_frame_path)
            move_count += 1
        messages.add(f"Moved {move_count} frames to {new_upper_scene_path}")

        self.log(f"about to rename '{original_scene_path}' to '{new_lower_scene_path}'")
        os.replace(original_scene_path, new_lower_scene_path)
        messages.add(f"Renamed {original_scene_path} to {new_lower_scene_path}")

        self.log(f"about to rename scene name '{scene_name}' to '{new_lower_scene_name}'")
        self.state.scene_names[scene_index] = new_lower_scene_name
        self.log(f"about to add new scene name '{new_upper_scene_name}'")
        self.state.scene_names.append(new_upper_scene_name)
        self.log(f"sorting scene names")
        self.state.scene_names = sorted(self.state.scene_names)

        scene_state = self.state.scene_states[scene_name]
        self.log(f"about to delete the original scene state for scene '{scene_name}'")
        del self.state.scene_states[scene_name]
        self.log(f"adding scene state for new lower scene '{new_lower_scene_name}'")
        self.state.scene_states[new_lower_scene_name] = scene_state
        messages.add(f"Set scene {new_lower_scene_name} to {scene_state}")
        self.log(f"adding scene state for new upper scene '{new_upper_scene_name}'")
        self.state.scene_states[new_upper_scene_name] = scene_state
        messages.add(f"Set scene {new_upper_scene_name} to {scene_state}")
        self.state.current_scene = scene_index

        thumbnail_file = self.state.thumbnails[scene_index]
        self.log(f"about to delete original thumbnail file '{thumbnail_file}'")
        os.remove(thumbnail_file)
        messages.add(f"Deleted thumbnail {thumbnail_file}")
        self.log(f"about to create thumbnail for new lower scene {new_lower_scene_name}")
        self.state.create_thumbnail(new_lower_scene_name, self.log, global_options,
                                    self.config.remixer_settings)
        messages.add(f"Created thumbnail for scene {new_lower_scene_name}")
        self.log(f"about to create thumbnail for new upper scene {new_upper_scene_name}")
        self.state.create_thumbnail(new_upper_scene_name, self.log, global_options,
                                    self.config.remixer_settings)
        self.state.thumbnails = sorted(get_files(self.state.thumbnail_path))
        messages.add(f"Created thumbnail for scene {new_upper_scene_name}")

        self.log("saving project after completing scene split")
        self.state.save()

        self.log("invalidating scene split cache after splitting")
        self.invalidate_split_scene_cache()

        message = messages.report()
        return gr.update(selected=self.TAB_CHOOSE_SCENES), \
            gr.update(value=format_markdown(message)), \
            *self.scene_chooser_details(self.state.current_scene)

    def compute_preview_frame(self, scene_index, split_percent):
        scene_index = int(scene_index)
        num_scenes = len(self.state.scene_names)
        last_scene = num_scenes - 1
        if scene_index < 0 or scene_index > last_scene:
            return None

        scene_name, _, num_frames, _, _, split_frame = self.compute_scene_split(scene_index, split_percent)
        original_scene_path = os.path.join(self.state.scenes_path, scene_name)
        frame_files = self.valid_split_scene_cache(scene_index)
        if not frame_files:
            # optimize to uncompile only the first time it's needed
            self.state.uncompile_scenes()

            frame_files = sorted(get_files(original_scene_path))
            self.fill_split_scene_cache(scene_index, frame_files)

        num_frame_files = len(frame_files)
        if num_frame_files != num_frames:
            self.log(f"compute_preview_frame(): expected {num_frame_files} frame files but found {num_frames} for scene index {scene_index} - returning None")
            return None
        return frame_files[split_frame]

    def preview_button702(self, scene_index, split_percent):
        if not isinstance(scene_index, (int, float)):
            return gr.update(value=None)
        display_frame = self.compute_preview_frame(scene_index, split_percent)
        return gr.update(value=display_frame)

    def export_project_703(self, new_project_path, new_project_name):
        empty_args = [gr.update(visible=False), gr.update(visible=False)]
        if not new_project_path:
            return gr.update(value=format_markdown("Please enter a Project Path for the new project", "warning")), *empty_args
        if not is_safe_path(new_project_path):
            return gr.update(value=format_markdown("The entered Project Path is not valid", "warning")), *empty_args
        if not new_project_name:
            return gr.update(value=format_markdown("Please enter a Project Name for the new project", "warning")), *empty_args

        kept_scenes = self.state.kept_scenes()
        if not kept_scenes:
            return gr.update(value=format_markdown("No kept scenes were found", "warning")), *empty_args

        full_new_project_path = os.path.join(new_project_path, new_project_name)
        try:
            create_directory(full_new_project_path)
            new_profile_filepath = self.state.copy_project_file(full_new_project_path)

            # load the copied project file
            new_state = VideoRemixerState.load(new_profile_filepath)

            # update project paths to the new one
            new_state = VideoRemixerState.load_ported(new_state.project_path, new_profile_filepath, save_original=False)

            # ensure the project directories exist
            new_state.post_load_integrity_check()

            # copy the source video
            with Mtqdm().open_bar(total=1, desc="Copying") as bar:
                Mtqdm().message(bar, "Copying source video - no ETA")
                shutil.copy(self.state.source_video, new_state.source_video)
                Mtqdm().update_bar(bar)

            # copy the source audio (if not using the source video as audio source)
            if self.state.source_audio != self.state.source_video:
                with Mtqdm().open_bar(total=1, desc="Copying") as bar:
                    Mtqdm().message(bar, "Copying source audio - no ETA")
                    shutil.copy(self.state.source_audio, new_state.source_audio)
                    Mtqdm().update_bar(bar)

            # ensure scenes path contains all / only kept scenes
            self.state.uncompile_scenes()
            self.state.compile_scenes()

            # prepare to rebuild scene_states dict, and scene_names, thumbnails lists
            # in the new project
            new_state.scene_states = {}
            new_state.scene_names = []
            new_state.thumbnails = []

            with Mtqdm().open_bar(total=len(kept_scenes), desc="Exporting") as bar:
                for index, scene_name in enumerate(self.state.scene_names):
                    state = self.state.scene_states[scene_name]
                    if state == "Keep":
                        scene_name = self.state.scene_names[index]
                        new_state.scene_states[scene_name] = "Keep"

                        new_state.scene_names.append(scene_name)
                        scene_dir = os.path.join(self.state.scenes_path, scene_name)
                        new_scene_dir = os.path.join(new_state.scenes_path, scene_name)
                        duplicate_directory(scene_dir, new_scene_dir)

                        scene_thumbnail = self.state.thumbnails[index]
                        _, filename, ext = split_filepath(scene_thumbnail)
                        new_thumbnail = os.path.join(new_state.thumbnail_path, filename + ext)
                        new_state.thumbnails.append(new_thumbnail)
                        shutil.copy(scene_thumbnail, new_thumbnail)
                        Mtqdm().update_bar(bar)

            # reset some things
            new_state.current_scene = 0
            new_state.audio_clips = []
            new_state.clips = []
            new_state.processed_content_invalid = False
            new_state.progress = "choose"

            new_state.save()

            return gr.update(value=format_markdown(f"Kept scenes saved as new project: {full_new_project_path} ")), \
                gr.update(visible=True, value=full_new_project_path), \
                gr.update(visible=True)

        except ValueError as error:
            return gr.update(value=format_markdown(str(error), "error")), *empty_args

    def open_result703(self, new_project_path):
        return gr.update(selected=self.TAB_REMIX_HOME), \
            gr.update(value=new_project_path), \
            gr.update(value=format_markdown(self.TAB01_DEFAULT_MESSAGE))

    def delete_button710(self, delete_purged):
        if delete_purged:
            self.log("about to remove content from 'purged_content' directory")
            removed = self.state.delete_purged_content()
            return gr.update(value=format_markdown(f"Removed: {removed}"))
        else:
            return gr.update(value=format_markdown(f"Removed: None"))

    def select_all_button710(self):
        return gr.update(value=True)

    def select_none_button710(self):
        return gr.update(value=False)

    def delete_button711(self, delete_source, delete_dropped, delete_thumbs):
        removed = []
        if delete_source:
            removed.append(self.state.delete_path(self.state.frames_path))
        if delete_dropped:
            removed.append(self.state.delete_path(self.state.dropped_scenes_path))
        if delete_thumbs:
            removed.append(self.state.delete_path(self.state.thumbnail_path))
        removed = [_ for _ in removed if _]
        if removed:
            removed_str = "\r\n".join(removed)
            message = f"Removed:\r\n{removed_str}"
        else:
            message = f"Removed: None"
        return gr.update(value=format_markdown(message))

    def select_all_button711(self):
        return gr.update(value=True), \
                gr.update(value=True), \
                gr.update(value=True)

    def select_none_button711(self):
        return gr.update(value=False), \
                gr.update(value=False), \
                gr.update(value=False)

    def delete_button712(self,
                         delete_kept,
                         delete_resized,
                         delete_resynth,
                         delete_inflated,
                         delete_upscaled,
                         delete_audio,
                         delete_video,
                         delete_clips):
        removed = []
        if delete_kept:
            removed.append(self.state.delete_path(self.state.scenes_path))
        if delete_resized:
            removed.append(self.state.delete_path(self.state.resize_path))
        if delete_resynth:
            removed.append(self.state.delete_path(self.state.resynthesis_path))
        if delete_inflated:
            removed.append(self.state.delete_path(self.state.inflation_path))
        if delete_upscaled:
            removed.append(self.state.delete_path(self.state.upscale_path))
        if delete_audio:
            removed.append(self.state.delete_path(self.state.audio_clips_path))
        if delete_video:
            removed.append(self.state.delete_path(self.state.video_clips_path))
        if delete_clips:
            removed.append(self.state.delete_path(self.state.clips_path))
        removed = [_ for _ in removed if _]
        if removed:
            removed_str = "\r\n".join(removed)
            message = f"Removed:\r\n{removed_str}"
        else:
            message = f"Removed: None"
        return gr.update(value=format_markdown(message))

    def select_all_button712(self):
        return gr.update(value=True), \
                gr.update(value=True), \
                gr.update(value=True), \
                gr.update(value=True), \
                gr.update(value=True), \
                gr.update(value=True), \
                gr.update(value=True), \
                gr.update(value=True)

    def select_none_button712(self):
        return gr.update(value=False), \
                gr.update(value=False), \
                gr.update(value=False), \
                gr.update(value=False), \
                gr.update(value=False), \
                gr.update(value=False), \
                gr.update(value=False), \
                gr.update(value=False)

    def delete_button713(self, delete_all):
        removed = []
        if delete_all:
            removed.append(self.state.delete_purged_content())
            removed.append(self.state.delete_path(self.state.frames_path))
            removed.append(self.state.delete_path(self.state.dropped_scenes_path))
            removed.append(self.state.delete_path(self.state.thumbnail_path))
            removed.append(self.state.delete_path(self.state.scenes_path))
            removed.append(self.state.delete_path(self.state.resize_path))
            removed.append(self.state.delete_path(self.state.resynthesis_path))
            removed.append(self.state.delete_path(self.state.inflation_path))
            removed.append(self.state.delete_path(self.state.upscale_path))
            removed.append(self.state.delete_path(self.state.audio_clips_path))
            removed.append(self.state.delete_path(self.state.video_clips_path))
            removed.append(self.state.delete_path(self.state.clips_path))
        removed = [_ for _ in removed if _]
        if removed:
            removed_str = "\r\n".join(removed)
            message = f"Removed:\r\n{removed_str}"
        else:
            message = f"Removed: None"
        return gr.update(value=format_markdown(message))<|MERGE_RESOLUTION|>--- conflicted
+++ resolved
@@ -220,16 +220,11 @@
                                                             variant="secondary")
                                 last_scene = gr.Button(value="Last Scene >>",
                                                             variant="secondary")
+
                             with gr.Row():
-<<<<<<< HEAD
                                     split_scene_button = gr.Button(value="Split Scene " + SimpleIcons.AXE,
                                                                 variant="secondary")
                                     choose_range_button = gr.Button(value="Choose Scene Range " + SimpleIcons.HEART_HANDS,
-=======
-                                    split_scene_button = gr.Button(value="Split Scene",
-                                                                variant="secondary")
-                                    choose_range_button = gr.Button(value="Choose Scene Range",
->>>>>>> 22d16a20
                                                                 variant="secondary")
                             with gr.Accordion(label="Danger Zone", open=False):
                                 with gr.Row():
