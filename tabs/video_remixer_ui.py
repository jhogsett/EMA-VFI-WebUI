"""Video Remixer feature UI and event handlers"""
import os
import shutil
import math
from typing import Callable
import gradio as gr
from webui_utils.simple_config import SimpleConfig
from webui_utils.simple_icons import SimpleIcons
from webui_utils.simple_utils import format_markdown
from webui_utils.file_utils import get_files, create_directory, get_directories, split_filepath, \
    is_safe_path, duplicate_directory
from webui_utils.video_utils import details_from_group_name
from webui_utils.jot import Jot
from webui_tips import WebuiTips
from interpolate_engine import InterpolateEngine
from tabs.tab_base import TabBase
from video_remixer import VideoRemixerState
from webui_utils.mtqdm import Mtqdm

class VideoRemixer(TabBase):
    """Encapsulates UI elements and events for the Video Remixer Feature"""
    def __init__(self,
                 config : SimpleConfig,
                 engine : InterpolateEngine,
                 log_fn : Callable):
        TabBase.__init__(self, config, engine, log_fn)
        self.new_project()

    def new_project(self):
        self.state = VideoRemixerState()
        self.state.set_project_ui_defaults(self.config.remixer_settings["def_project_fps"])

    TAB_REMIX_HOME = 0
    TAB_REMIX_SETTINGS = 1
    TAB_SET_UP_PROJECT = 2
    TAB_CHOOSE_SCENES = 3
    TAB_COMPILE_SCENES = 4
    TAB_PROC_OPTIONS = 5
    TAB_SAVE_REMIX = 6
    TAB_REMIX_EXTRA = 7

    TAB_EXTRA_UTILITIES = 0
    TAB_EXTRA_REDUCE = 1

    TAB_EXTRA_UTIL_DROP_PROCESSED = 0
    TAB_EXTRA_UTIL_CHOOSE_RANGE = 1
    TAB_EXTRA_UTIL_SPLIT_SCENE = 2
    TAB_EXTRA_UTIL_EXPORT_SCENES = 3

    TAB00_DEFAULT_MESSAGE = "Click New Project to: Inspect Video and Count Frames (can take a minute or more)"
    TAB01_DEFAULT_MESSAGE = "Click Open Project to: Resume Editing an Existing Project"
    TAB1_DEFAULT_MESSAGE = "Click Next to: Save Project Settings and Choose Thumbnail Type"
    TAB2_DEFAULT_MESSAGE = "Click Set Up Project to: Create Scenes and Thumbnails (can take from minutes to hours)"
    TAB4_DEFAULT_MESSAGE = "Click Compile Scenes to: Assemble Kept Scenes for Processing (can take a few seconds)"
    TAB5_DEFAULT_MESSAGE = "Click Process Remix to: Perform all Processing Steps (can take from hours to days)"
    TAB60_DEFAULT_MESSAGE = "Click Save Remix to: Combine Processed Content with Audio Clips and Save Remix Video"
    TAB61_DEFAULT_MESSAGE = "Click Save Custom Remix to: Apply Custom Options and save Custom Remix Video"
    TAB62_DEFAULT_MESSAGE = "Click Save Marked Remix to: Apply Marking Options and save Marked Remix Video"

    def render_tab(self):
        """Render tab into UI"""
        def_project_fps = self.config.remixer_settings["def_project_fps"]
        max_project_fps = self.config.remixer_settings["max_project_fps"]
        minimum_crf = self.config.remixer_settings["minimum_crf"]
        maximum_crf = self.config.remixer_settings["maximum_crf"]
        default_crf = self.config.remixer_settings["default_crf"]
        max_thumb_size = self.config.remixer_settings["max_thumb_size"]
        def_min_frames = self.config.remixer_settings["min_frames_per_scene"]
        marked_ffmpeg_video = self.config.remixer_settings["marked_ffmpeg_video"]
        marked_ffmpeg_audio = self.config.remixer_settings["marked_ffmpeg_audio"]
        with gr.Tab(SimpleIcons.SPOTLIGHT_SYMBOL + "Video Remixer"):
            gr.Markdown(
                SimpleIcons.MOVIE + "Restore & Remix Videos with Audio")
            with gr.Tabs() as tabs_video_remixer:

                ### NEW PROJECT
                with gr.Tab(SimpleIcons.ONE + " Remix Home", id=self.TAB_REMIX_HOME):
                    with gr.Row():
                        with gr.Column():
                            gr.Markdown("**Input a video to get started remixing**")
                            with gr.Row():
                                video_path = gr.Textbox(label="Video Path",
                                    placeholder="Path on this server to the video to be remixed")
                            with gr.Row():
                                message_box00 = gr.Markdown(format_markdown(self.TAB00_DEFAULT_MESSAGE))
                            gr.Markdown("*Progress can be tracked in the console*")
                            next_button00 = gr.Button(value="New Project > " +
                                SimpleIcons.SLOW_SYMBOL, variant="primary", elem_id="actionbutton")
                        with gr.Column():
                            gr.Markdown("**Open an existing Video Remixer project**")
                            with gr.Row():
                                project_load_path = gr.Textbox(label="Project Path",
                placeholder="Path on this server to the Video Remixer project directory or file")
                            with gr.Row():
                                message_box01 = gr.Markdown(value=format_markdown(self.TAB01_DEFAULT_MESSAGE))
                            gr.Markdown("*The last used tab will be shown after loading project*")
                            next_button01 = gr.Button(value="Open Project >",
                                                    variant="primary")
                    with gr.Accordion(SimpleIcons.TIPS_SYMBOL + " Guide", open=False):
                        WebuiTips.video_remixer_home.render()

                ### REMIX SETTINGS
                with gr.Tab(SimpleIcons.TWO + " Remix Settings", id=self.TAB_REMIX_SETTINGS):
                    gr.Markdown("**Confirm Remixer Settings**")
                    with gr.Box():
                        video_info1 = gr.Markdown("Video Details")
                    with gr.Row():
                        with gr.Column():
                            project_path = gr.Textbox(label="Set Project Path",
                                                placeholder="Path on this server to store project data")
                        with gr.Column():
                            split_type = gr.Radio(label="Split Type", value="Scene",
                                                        choices=["Scene", "Break", "Time", "None"])
                    with gr.Row():
                        with gr.Column():
                            with gr.Row():
                                project_fps = gr.Slider(label="Remix Frame Rate", value=def_project_fps,
                                                        minimum=1.0, maximum=max_project_fps, step=0.01)
                                deinterlace = gr.Checkbox(label="Deinterlace Soure Video")
                        with gr.Column():
                            with gr.Tabs():
                                with gr.Tab("Scene Settings"):
                                    scene_threshold = gr.Slider(value=0.6, minimum=0.0, maximum=1.0,
                                                                step=0.01, label="Scene Detection Threshold",
                                            info="Value between 0.0 and 1.0 (higher = fewer scenes detected)")
                                with gr.Tab("Break Settings"):
                                    with gr.Row():
                                        break_duration = gr.Slider(value=2.0, minimum=0.0, maximum=30.0,
                                                                    step=0.25, label="Break Minimum Duration",
                                                                    info="Choose a duration in seconds")
                                        break_ratio = gr.Slider(value=0.98, minimum=0.0, maximum=1.0, step=0.01,
                                                                    label="Break Black Frame Ratio",
                                                                    info="Choose a value between 0.0 and 1.0")
                                with gr.Tab("Time Settings"):
                                    split_time = gr.Number(value=60, precision=0, label="Scene Split Seconds",
                                                           info="Seconds for each split scene")
                    with gr.Row():
                        with gr.Column():
                            with gr.Row():
                                resize_w = gr.Number(label="Resize Width")
                                resize_h = gr.Number(label="Resize Height")
                        with gr.Column():
                            with gr.Row():
                                crop_w = gr.Number(label="Crop Width")
                                crop_h = gr.Number(label="Crop Height")

                    message_box1 = gr.Markdown(value=format_markdown(self.TAB1_DEFAULT_MESSAGE))
                    with gr.Row():
                        back_button1 = gr.Button(value="< Back", variant="secondary").\
                            style(full_width=False)
                        next_button1 = gr.Button(value="Next >", variant="primary",
                                                elem_id="actionbutton")
                    with gr.Accordion(SimpleIcons.TIPS_SYMBOL + " Guide", open=False):
                        WebuiTips.video_remixer_settings.render()

                ## SET UP PROJECT
                with gr.Tab(SimpleIcons.THREE + " Set Up Project", id=self.TAB_SET_UP_PROJECT):
                    gr.Markdown("**Ready to Set Up Video Remixer Project**")
                    with gr.Box():
                        project_info2 = gr.Markdown("Project Details")
                    with gr.Row():
                        thumbnail_type = gr.Radio(choices=["GIF", "JPG"], value="JPG",
                                                  label="Thumbnail Type",
                                    info="Choose 'GIF' for whole-scene animations (slow to render)")
                        min_frames_per_scene = gr.Number(label="Minimum Frames Per Scene",
                                    precision=0, value=def_min_frames,
                        info="Consolidates very small scenes info the next (0 to disable)")
                    with gr.Row():
                        message_box2 = gr.Markdown(value=format_markdown(self.TAB2_DEFAULT_MESSAGE))

                    gr.Markdown(
                        SimpleIcons.WARNING + "**Important: Redoing this step will purge and recreate content!**" +
                        " *Progress can be tracked in the console*")
                    with gr.Row():
                        back_button2 = gr.Button(value="< Back", variant="secondary").\
                            style(full_width=False)
                        next_button2 = gr.Button(value="Set Up Project " + SimpleIcons.SLOW_SYMBOL,
                                                variant="primary", elem_id="actionbutton")
                    with gr.Accordion(SimpleIcons.TIPS_SYMBOL + " Guide", open=False):
                        WebuiTips.video_remixer_setup.render()

                ## CHOOSE SCENES
                with gr.Tab(SimpleIcons.FOUR + " Choose Scenes", id=self.TAB_CHOOSE_SCENES):
                    with gr.Row():
                        with gr.Column():
                            with gr.Row():
                                scene_label = gr.Text(label="Scene Name", interactive=False)
                                scene_info = gr.Text(label="Scene Details", interactive=False)
                        with gr.Column():
                            with gr.Row():
                                scene_state = gr.Radio(label="Choose", value=None,
                                                    choices=["Keep", "Drop"])
                                scene_index = gr.Number(label="Scene Index", precision=0)
                    with gr.Row():
                        with gr.Column():
                            scene_image = gr.Image(type="filepath", interactive=False).style(
                                height=max_thumb_size)
                        with gr.Column():
                            keep_next = gr.Button(value="Keep Scene | Next >", variant="primary",
                                                elem_id="actionbutton")
                            drop_next = gr.Button(value="Drop Scene | Next >", variant="primary",
                                                elem_id="actionbutton")
                            with gr.Row():
                                prev_scene = gr.Button(value="< Prev Scene", variant="primary")
                                next_scene = gr.Button(value="Next Scene >", variant="primary")
                            with gr.Row():
                                prev_keep = gr.Button(value="< Prev Keep", variant="secondary")
                                next_keep = gr.Button(value="Next Keep >", variant="secondary")
                            with gr.Row():
                                first_scene = gr.Button(value="<< First Scene",
                                                            variant="secondary")
                                last_scene = gr.Button(value="Last Scene >>",
                                                            variant="secondary")
                            with gr.Accordion(label="Danger Zone", open=False):
                                with gr.Row():
                                    keep_all_button = gr.Button(value="Keep All Scenes",
                                                                variant="stop")
                                    drop_all_button = gr.Button(value="Drop All Scenes",
                                                                variant="stop")
                                with gr.Row():
                                    split_scene_button = gr.Button(value="Split Scene",
                                                                variant="stop")
                                    drop_processed_button = gr.Button(value="Drop Processed Scene",
                                                                variant="stop")
                    with gr.Row():
                        back_button3 = gr.Button(value="< Back", variant="secondary").\
                            style(full_width=False)
                        next_button3 = gr.Button(value="Done Choosing Scenes", variant="primary",
                                                elem_id="actionbutton")
                    with gr.Accordion(SimpleIcons.TIPS_SYMBOL + " Guide", open=False):
                        WebuiTips.video_remixer_choose.render()

                ## COMPILE SCENES
                with gr.Tab(SimpleIcons.FIVE + " Compile Scenes", id=self.TAB_COMPILE_SCENES):
                    with gr.Box():
                        project_info4 = gr.Markdown("Chosen Scene Details")
                    with gr.Row():
                        message_box4 = gr.Markdown(value=format_markdown(self.TAB4_DEFAULT_MESSAGE))
                    with gr.Row():
                        back_button4 = gr.Button(value="< Back", variant="secondary").\
                            style(full_width=False)
                        next_button4 = gr.Button(value="Compile Scenes", variant="primary",
                                                elem_id="actionbutton")
                    with gr.Accordion(SimpleIcons.TIPS_SYMBOL + " Guide", open=False):
                        WebuiTips.video_remixer_compile.render()

                ## PROCESS REMIX
                with gr.Tab(SimpleIcons.SIX + " Process Remix", id=self.TAB_PROC_OPTIONS):
                    gr.Markdown("**Ready to Process Content for Remix Video**")
                    with gr.Row():
                        resize = gr.Checkbox(label="Resize / Crop Frames", value=True)
                        with gr.Box():
                            gr.Markdown(
                                "Frames are resized then cropped according to project settings\r\n"+
                                "- Fixes aspect ratio\r\n" +
                                "- Removes letter/pillar boxes")
                    with gr.Row():
                        resynthesize = gr.Checkbox(label="Resynthesize Frames",value=True)
                        with gr.Box():
                            gr.Markdown(
                            "Frames are recreated by AI interpolation of neighboring frames\r\n" +
                            "- Smoothes shaky motion in videos\r\n" +
                            "- Reduces compression artifacts")
                    with gr.Row():
                        inflate = gr.Checkbox(label="Inflate New Frames",value=True)
                        with gr.Box():
                            gr.Markdown(
                            "New frames are inserted by AI interpolation for smooth motion\r\n" +
                            "- Creates smooth motion\r\n" +
                            "- Doubles the frame rate")
                    with gr.Row():
                        upscale = gr.Checkbox(label="Upscale Frames", value=True)
                        upscale_option = gr.Radio(label="Upscale By", value="2X",
                                                  choices=["1X", "2X", "4X"])
                        with gr.Box():
                            gr.Markdown(
<<<<<<< HEAD
                                "Frames are cleansed and enlarged using AI - Real-ESRGAN 4x+\r\n")
                    message_box5 = gr.Markdown(value=format_markdown(self.TAB5_DEFAULT_MESSAGE))
=======
                                "Frames are cleansed and enlarged using Real-ESRGAN 4x+\r\n" +
                                "- Removes dirt and grime\r\n" +
                                "- Enlarges frames according to project settings")
                    message_box5 = gr.Markdown(value=self.format_markdown(self.TAB5_DEFAULT_MESSAGE))
>>>>>>> 910a1d1a
                    with gr.Row():
                        back_button5 = gr.Button(value="< Back", variant="secondary").\
                            style(full_width=False)
                        next_button5 = gr.Button(value="Process Remix " +
                                    SimpleIcons.SLOW_SYMBOL, variant="primary",
                                    elem_id="actionbutton")
                    with gr.Accordion(SimpleIcons.TIPS_SYMBOL + " Guide", open=False):
                        WebuiTips.video_remixer_processing.render()

                ## SAVE REMIX
                with gr.Tab(SimpleIcons.FINISH_FLAG + " Save Remix", id=self.TAB_SAVE_REMIX):
                    gr.Markdown("**Ready to Finalize Scenes and Save Remixed Video**")
                    with gr.Row():
                        summary_info6 = gr.Textbox(label="Processed Content", lines=6,
                                                interactive=False)
                    with gr.Tabs():
                        ### CREATE MP4 REMIX
                        with gr.Tab(label="Create MP4 Remix"):
                            quality_slider = gr.Slider(minimum=minimum_crf, maximum=maximum_crf,
                                step=1, value=default_crf, label="Video Quality",
                                info="Lower values mean higher video quality")
                            output_filepath = gr.Textbox(label="Output Filepath", max_lines=1,
                                    info="Enter a path and filename for the remixed video")
                            with gr.Row():
                                message_box60 = gr.Markdown(value=format_markdown(self.TAB60_DEFAULT_MESSAGE))
                            gr.Markdown("*Progress can be tracked in the console*")
                            with gr.Row():
                                back_button60 = gr.Button(value="< Back", variant="secondary").\
                                    style(full_width=False)
                                next_button60 = gr.Button(
                                    value="Save Remix " + SimpleIcons.SLOW_SYMBOL,
                                    variant="primary", elem_id="highlightbutton")

                        ### CREATE CUSTOM REMIX
                        with gr.Tab(label="Create Custom Remix"):
                            custom_video_options = gr.Textbox(
                                label="Custom FFmpeg Video Output Options",
                        info="Passed to FFmpeg as output video settings when converting PNG frames")
                            custom_audio_options = gr.Textbox(
                                label="Custom FFmpeg Audio Output Options",
                        info="Passed to FFmpeg as output audio settings when combining with video")
                            output_filepath_custom = gr.Textbox(label="Output Filepath",
                                                                max_lines=1,
                                            info="Enter a path and filename for the remixed video")
                            with gr.Row():
                                message_box61 = gr.Markdown(value=format_markdown(self.TAB61_DEFAULT_MESSAGE))
                            gr.Markdown("*Progress can be tracked in the console*")
                            with gr.Row():
                                back_button61 = gr.Button(value="< Back", variant="secondary").\
                                    style(full_width=False)
                                next_button61 = gr.Button(
                                    value="Save Custom Remix " + SimpleIcons.SLOW_SYMBOL,
                                    variant="primary", elem_id="highlightbutton")

                        ### CREATE MARKED REMIX
                        with gr.Tab(label="Create Marked Remix"):
                            marked_video_options = gr.Textbox(value=marked_ffmpeg_video,
                                label="Marked FFmpeg Video Output Options",
                        info="Passed to FFmpeg as output video settings when converting PNG frames")
                            marked_audio_options = gr.Textbox(value=marked_ffmpeg_audio,
                                label="Marked FFmpeg Audio Output Options",
                        info="Passed to FFmpeg as output audio settings when combining with video")
                            output_filepath_marked = gr.Textbox(label="Output Filepath",
                                                                max_lines=1,
                                            info="Enter a path and filename for the remixed video")
                            with gr.Row():
                                message_box62 = gr.Markdown(value=format_markdown(self.TAB62_DEFAULT_MESSAGE))
                            gr.Markdown("*Progress can be tracked in the console*")
                            with gr.Row():
                                back_button62 = gr.Button(value="< Back", variant="secondary").\
                                    style(full_width=False)
                                next_button62 = gr.Button(
                                    value="Save Marked Remix " + SimpleIcons.SLOW_SYMBOL,
                                    variant="primary", elem_id="highlightbutton")

                    with gr.Accordion(SimpleIcons.TIPS_SYMBOL + " Guide", open=False):
                        WebuiTips.video_remixer_save.render()

                ## REMIX EXTRA
                with gr.Tab(SimpleIcons.COCKTAIL + " Remix Extra", id=self.TAB_REMIX_EXTRA):
                    with gr.Tabs() as tabs_remix_extra:

                        with gr.Tab(SimpleIcons.TOOLBOX + " Utilities", id=self.TAB_EXTRA_UTILITIES):
                            with gr.Tabs() as tabs_remix_extra_utils:
                                with gr.Tab(SimpleIcons.AXE + " Split Scene", id=self.TAB_EXTRA_UTIL_SPLIT_SCENE):
                                    gr.Markdown("**_Split a Scene in two at a set point_**")
                                    with gr.Row():
                                        scene_id_702 = gr.Number(value=-1, label="Scene Index")
                                        split_percent_702 = gr.Slider(value=50.0,
                                    label="Split Position", minimum=1.0, maximum=99.0, step=1.0, info="A lower value splits earlier in the scene")
                                    with gr.Row():
<<<<<<< HEAD
                                        message_box702 = gr.Markdown(format_markdown("Click Split Scene to: Split the scenes into Two Scenes at a set percentage"))
                                    split_button702 = gr.Button("Split Scene" + SimpleIcons.SLOW_SYMBOL, variant="stop").\
=======
                                        message_box702 = gr.Markdown(self.format_markdown("Click Split Scene to: Split the scenes into Two Scenes at a set percentage"))
                                    split_button702 = gr.Button("Split Scene " + SimpleIcons.SLOW_SYMBOL, variant="stop").\
>>>>>>> 910a1d1a
                                        style(full_width=False)

                                with gr.Tab(SimpleIcons.BROKEN_HEART + " Drop Processed Scene", id=self.TAB_EXTRA_UTIL_DROP_PROCESSED):
                                    gr.Markdown(
                                "**_Drop a scene after processing has been already been done_**")
                                    scene_id_700 = gr.Number(value=-1, label="Scene Index")
                                    with gr.Row():
<<<<<<< HEAD
                                        message_box700 = gr.Markdown(format_markdown("Click Drop Scene to: Remove all Processed Content for the specified scene"))
                                    drop_button700 = gr.Button("Drop Processed Scene" + SimpleIcons.SLOW_SYMBOL, variant="stop").\
=======
                                        message_box700 = gr.Markdown(self.format_markdown("Click Drop Scene to: Remove all Processed Content for the specified scene"))
                                    drop_button700 = gr.Button("Drop Processed Scene " + SimpleIcons.SLOW_SYMBOL, variant="stop").\
>>>>>>> 910a1d1a
                                        style(full_width=False)

                                with gr.Tab(SimpleIcons.HEART_HANDS + " Choose Scene Range", id=self.TAB_EXTRA_UTIL_CHOOSE_RANGE):
                                    gr.Markdown("**_Keep or Drop a range of scenes_**")
                                    with gr.Row():
                                        first_scene_id_701 = gr.Number(value=-1,
                                                                    label="Starting Scene Index")
                                        last_scene_id_701 = gr.Number(value=-1,
                                                                    label="Ending Scene Index")
                                    with gr.Row():
                                        scene_state_701 = gr.Radio(label="Scenes Choice",
                                                                   value=None,
                                                                   choices=["Keep", "Drop"])
                                    with gr.Row():
                                        message_box701 = gr.Markdown(format_markdown("Click Choose Scene Range to: Set the Scene Range to the specified state"))
                                    choose_button701 = gr.Button("Choose Scene Range",
                                                            variant="stop").style(full_width=False)

                                with gr.Tab(SimpleIcons.HEART_EXCLAMATION + " Export Kept Scenes", id=self.TAB_EXTRA_UTIL_EXPORT_SCENES):
                                    gr.Markdown("**_Save Kept Scenes as a New Project_**")
                                    with gr.Row():
                                        export_path_703 = gr.Textbox(label="Exported Project Root Directory", max_lines=1,
                                                info="Enter a path on this server for the root directory of the new project")
                                        project_name_703 = gr.Textbox(label="Exported Project Name", max_lines=1,
                                                info="Enter a name for the new project")
                                    with gr.Row():
<<<<<<< HEAD
                                        message_box703 = gr.Markdown(format_markdown("Click Export Project to: Save the kept scenes as a new project"))
                                    export_project_703 = gr.Button("Export Project" + SimpleIcons.SLOW_SYMBOL,
=======
                                        message_box703 = gr.Markdown(self.format_markdown("Click Export Project to: Save the kept scenes as a new project"))
                                    export_project_703 = gr.Button("Export Project " + SimpleIcons.SLOW_SYMBOL,
>>>>>>> 910a1d1a
                                                            variant="stop").style(full_width=False)
                                    with gr.Row():
                                        result_box703 = gr.Textbox(label="New Project Path", max_lines=1, visible=False)
                                        open_result703 = gr.Button("Open New Project", visible=False).style(full_width=False)

                        with gr.Tab(SimpleIcons.HERB +" Reduce Footprint", id=self.TAB_EXTRA_REDUCE):
                            with gr.Tabs():
                                with gr.Tab(SimpleIcons.WASTE_BASKET + " Remove Soft-Deleted Content"):
                                    gr.Markdown(
                    "**_Delete content set aside when remix processing selections are changed_**")
                                    with gr.Row():
                                        delete_purged_710 = gr.Checkbox(
                                            label="Permanently Delete Purged Content")
                                        with gr.Box():
                                            gr.Markdown(
                                "Delete the contents of the 'purged_content' project directory.")
                                    with gr.Row():
                                        message_box710 = gr.Markdown(format_markdown("Click Delete Purged Content to: Permanently Remove soft-deleted content"))
                                    gr.Markdown("*Progress can be tracked in the console*")
                                    with gr.Row():
                                        delete_button710 = gr.Button(value="Delete Purged Content "\
                                                        + SimpleIcons.SLOW_SYMBOL, variant="stop")
                                        select_all_button710 = gr.Button(value="Select All").\
                                            style(full_width=False)
                                        select_none_button710 = gr.Button(value="Select None").\
                                            style(full_width=False)

                                with gr.Tab(SimpleIcons.CROSSMARK + " Remove Scene Chooser Content"):
                                    gr.Markdown(
                            "**_Delete source PNG frame files, thumbnails and dropped scenes_**")
                                    with gr.Row():
                                        delete_source_711 = gr.Checkbox(
                                            label="Remove Source Video Frames")
                                        with gr.Box():
                                            gr.Markdown(
                        "Delete source video PNG frame files used to split content into scenes.")
                                    with gr.Row():
                                        delete_dropped_711 = gr.Checkbox(
                                            label="Remove Dropped Scenes")
                                        with gr.Box():
                                            gr.Markdown(
                "Delete Dropped Scene files used when compiling scenes after making scene choices.")
                                    with gr.Row():
                                        delete_thumbs_711 = gr.Checkbox(label="Remove Thumbnails")
                                        with gr.Box():
                                            gr.Markdown(
                                    "Delete Thumbnails used to display scenes in Scene Chooser.")
                                    with gr.Row():
                                        message_box711 = gr.Markdown(format_markdown("Click Delete Selected Content to: Permanently Remove the selected content"))
                                    gr.Markdown("*Progress can be tracked in the console*")
                                    with gr.Row():
                                        delete_button711 = gr.Button(
                                            value="Delete Selected Content " +\
                                                SimpleIcons.SLOW_SYMBOL, variant="stop")
                                        select_all_button711 = gr.Button(value="Select All").\
                                            style(full_width=False)
                                        select_none_button711 = gr.Button(value="Select None").\
                                            style(full_width=False)

                                with gr.Tab(SimpleIcons.CROSSMARK + " Remove Remix Video Source Content"):
                                    gr.Markdown(
                                    "**_Clear space after final Remix Videos have been saved_**")
                                    with gr.Row():
                                        delete_kept_712 = gr.Checkbox(label="Remove Kept Scenes")
                                        with gr.Box():
                                            gr.Markdown(
                "Delete Kept Scene files used when compiling scenes after making scene choices.")
                                    with gr.Row():
                                        delete_resized_712 = gr.Checkbox(
                                            label="Remove Resized Frames")
                                        with gr.Box():
                                            gr.Markdown(
    "Delete Resized PNG frame files used as inputs for processing and creating remix video clips.")
                                    with gr.Row():
                                        delete_resynth_712 = gr.Checkbox(
                                            label="Remove Resynthesized Frames")
                                        with gr.Box():
                                            gr.Markdown(
                                        "Delete Resynthesized PNG frame files used as inputs " +\
                                        "for processing and creating remix video clips.")
                                    with gr.Row():
                                        delete_inflated_712 = gr.Checkbox(
                                            label="Remove Inflated Frames")
                                        with gr.Box():
                                            gr.Markdown(
    "Delete Inflated PNG frame files used as inputs for processing and creating remix video clips.")
                                    with gr.Row():
                                        delete_upscaled_712 = gr.Checkbox(
                                            label="Remove Upscaled Frames")
                                        with gr.Box():
                                            gr.Markdown(
    "Delete Upscaled PNG frame files used as inputs for processing and creating remix video clips.")
                                    with gr.Row():
                                        delete_audio_712 = gr.Checkbox(label="Delete Audio Clips")
                                        with gr.Box():
                                            gr.Markdown(
                        "Delete Audio WAV/MP3 files used as inputs for creating remix video clips.")
                                    with gr.Row():
                                        delete_video_712 = gr.Checkbox(label="Delete Video Clips")
                                        with gr.Box():
                                            gr.Markdown(
                            "Delete Video MP4 files used as inputs for creating remix video clips.")
                                    with gr.Row():
                                        delete_clips_712 = gr.Checkbox(
                                            label="Delete Remix Video Clips")
                                        with gr.Box():
                                            gr.Markdown(
        "Delete Video+Audio MP4 files used as inputs to concatentate into the final Remix Video.")
                                    with gr.Row():
                                        message_box712 = gr.Markdown(format_markdown("Click Delete Selected Content to: Permanently Remove the selected content"))
                                    gr.Markdown("*Progress can be tracked in the console*")
                                    with gr.Row():
                                        delete_button712 = gr.Button(
                                            value="Delete Selected Content " +\
                                                SimpleIcons.SLOW_SYMBOL, variant="stop")
                                        select_all_button712 = gr.Button(value="Select All").\
                                            style(full_width=False)
                                        select_none_button712 = gr.Button(value="Select None").\
                                            style(full_width=False)

                                with gr.Tab(SimpleIcons.COLLISION + " Remove All Processed Content"):
                                    gr.Markdown(
                                    "**_Delete all processed project content (except videos)_**")
                                    with gr.Row():
                                        delete_all_713 = gr.Checkbox(
                                            label="Permanently Delete Processed Content")
                                        with gr.Box():
                                            gr.Markdown(
            "Deletes all created project content. **Does not delete original and remixed videos.**")
                                    with gr.Row():
                                        message_box713 = gr.Markdown(format_markdown("Click Delete Processed Content to: Permanently Remove all processed content"))
                                    gr.Markdown("*Progress can be tracked in the console*")
                                    with gr.Row():
                                        delete_button713 = gr.Button(
                                            value="Delete Processed Content " +\
                                                SimpleIcons.SLOW_SYMBOL, variant="stop")

                    with gr.Accordion(SimpleIcons.TIPS_SYMBOL + " Guide", open=False):
                        WebuiTips.video_remixer_extra.render()

        next_button00.click(self.next_button00,
                           inputs=video_path,
                           outputs=[tabs_video_remixer, message_box00, video_info1, project_path,
                                    resize_w, resize_h, crop_w, crop_h])

        next_button01.click(self.next_button01,
                           inputs=project_load_path,
                           outputs=[tabs_video_remixer, message_box01, video_info1, project_path,
                                project_fps, deinterlace, split_type, split_time, scene_threshold,
                                break_duration, break_ratio, resize_w, resize_h, crop_w, crop_h,
                                project_info2, thumbnail_type, min_frames_per_scene,
                                scene_index, scene_label, scene_image, scene_state, scene_info,
                                project_info4, resize, resynthesize, inflate, upscale,
                                upscale_option, summary_info6, output_filepath])

        next_button1.click(self.next_button1,
                           inputs=[project_path, project_fps, split_type, scene_threshold,
                                break_duration, break_ratio, resize_w, resize_h, crop_w, crop_h,
                                deinterlace, split_time],
                           outputs=[tabs_video_remixer, message_box1, project_info2, message_box2,
                                project_load_path])

        back_button1.click(self.back_button1, outputs=tabs_video_remixer)

        next_button2.click(self.next_button2, inputs=[thumbnail_type, min_frames_per_scene],
                           outputs=[tabs_video_remixer, message_box2, scene_index, scene_label,
                                    scene_image, scene_state, scene_info])

        back_button2.click(self.back_button2, outputs=tabs_video_remixer)

        scene_state.change(self.scene_state_button, show_progress=False,
                            inputs=[scene_index, scene_label, scene_state],
                            outputs=[scene_index, scene_label, scene_image, scene_state,
                                     scene_info])

        scene_index.submit(self.go_to_frame, inputs=scene_index,
                            outputs=[scene_index, scene_label, scene_image, scene_state,
                                     scene_info])

        keep_next.click(self.keep_next, show_progress=False,
                            inputs=[scene_index, scene_label],
                            outputs=[scene_index, scene_label, scene_image, scene_state,
                                     scene_info])

        drop_next.click(self.drop_next, show_progress=False,
                            inputs=[scene_index, scene_label],
                            outputs=[scene_index, scene_label, scene_image, scene_state,
                                     scene_info])

        next_scene.click(self.next_scene, show_progress=False,
                            inputs=[scene_index, scene_label],
                            outputs=[scene_index, scene_label, scene_image, scene_state,
                                     scene_info])

        prev_scene.click(self.prev_scene, show_progress=False,
                            inputs=[scene_index, scene_label],
                            outputs=[scene_index, scene_label, scene_image, scene_state,
                                     scene_info])

        next_keep.click(self.next_keep, show_progress=False,
                            inputs=[scene_index, scene_label],
                            outputs=[scene_index, scene_label, scene_image, scene_state,
                                     scene_info])

        prev_keep.click(self.prev_keep, show_progress=False,
                            inputs=[scene_index, scene_label],
                            outputs=[scene_index, scene_label, scene_image, scene_state,
                                     scene_info])

        keep_all_button.click(self.keep_all_scenes, show_progress=True,
                            inputs=[scene_index, scene_label],
                            outputs=[scene_index, scene_label, scene_image, scene_state,
                                     scene_info])

        drop_all_button.click(self.drop_all_scenes, show_progress=True,
                            inputs=[scene_index, scene_label],
                            outputs=[scene_index, scene_label, scene_image, scene_state,
                                     scene_info])

        first_scene.click(self.first_scene, show_progress=False,
                            inputs=[scene_index, scene_label],
                            outputs=[scene_index, scene_label, scene_image, scene_state,
                                     scene_info])

        last_scene.click(self.last_scene, show_progress=False,
                            inputs=[scene_index, scene_label],
                            outputs=[scene_index, scene_label, scene_image, scene_state,
                                     scene_info])

        drop_processed_button.click(self.drop_processed_shortcut, inputs=scene_index,
            outputs=[tabs_video_remixer, tabs_remix_extra, tabs_remix_extra_utils, scene_id_700])

        split_scene_button.click(self.split_scene_shortcut, inputs=scene_index,
            outputs=[tabs_video_remixer, tabs_remix_extra, tabs_remix_extra_utils, scene_id_702])

        next_button3.click(self.next_button3,
                           outputs=[tabs_video_remixer, project_info4])

        back_button3.click(self.back_button3, outputs=tabs_video_remixer)

        next_button4.click(self.next_button4,
                           outputs=[tabs_video_remixer, message_box4, message_box5])

        back_button4.click(self.back_button4, outputs=tabs_video_remixer)

        next_button5.click(self.next_button5,
                    inputs=[resynthesize, inflate, resize, upscale, upscale_option],
                    outputs=[tabs_video_remixer, message_box5, summary_info6, output_filepath,
                             output_filepath_custom, output_filepath_marked, message_box60,
                             message_box61, message_box62])

        back_button5.click(self.back_button5, outputs=tabs_video_remixer)

        next_button60.click(self.next_button60, inputs=[output_filepath, quality_slider],
                           outputs=message_box60)

        back_button60.click(self.back_button6, outputs=tabs_video_remixer)

        next_button61.click(self.next_button61,
                        inputs=[custom_video_options, custom_audio_options, output_filepath_custom],
                        outputs=message_box61)

        back_button61.click(self.back_button6, outputs=tabs_video_remixer)

        next_button62.click(self.next_button62,
                        inputs=[marked_video_options, marked_audio_options, output_filepath_marked],
                        outputs=message_box62)

        back_button62.click(self.back_button6, outputs=tabs_video_remixer)

        drop_button700.click(self.drop_button700, inputs=scene_id_700, outputs=message_box700)

        choose_button701.click(self.choose_button701,
                               inputs=[first_scene_id_701, last_scene_id_701, scene_state_701],
                               outputs=[tabs_video_remixer, message_box701, scene_index,
                                        scene_label, scene_image, scene_state, scene_info])

        split_button702.click(self.split_button702, inputs=[scene_id_702, split_percent_702],
                              outputs=[tabs_video_remixer, message_box702, scene_index, scene_label,
                                       scene_image, scene_state, scene_info])

        export_project_703.click(self.export_project_703,
                                 inputs=[export_path_703, project_name_703],
                                 outputs=[message_box703, result_box703, open_result703])

        open_result703.click(self.open_result703, inputs=result_box703,
                                outputs=[tabs_video_remixer, project_load_path])

        delete_button710.click(self.delete_button710,
                               inputs=delete_purged_710,
                               outputs=message_box710)
        select_all_button710.click(self.select_all_button710, show_progress=False,
                                outputs=[delete_purged_710])
        select_none_button710.click(self.select_none_button710, show_progress=False,
                                outputs=[delete_purged_710])

        delete_button711.click(self.delete_button711,
                               inputs=[delete_source_711, delete_dropped_711, delete_thumbs_711],
                               outputs=message_box711)
        select_all_button711.click(self.select_all_button711, show_progress=False,
                                outputs=[delete_source_711, delete_dropped_711, delete_thumbs_711])
        select_none_button711.click(self.select_none_button711, show_progress=False,
                                outputs=[delete_source_711, delete_dropped_711, delete_thumbs_711])

        delete_button712.click(self.delete_button712,
                               inputs=[delete_kept_712, delete_resized_712, delete_resynth_712,
                                       delete_inflated_712, delete_upscaled_712, delete_audio_712,
                                       delete_video_712, delete_clips_712],
                                outputs=message_box712)
        select_all_button712.click(self.select_all_button712, show_progress=False,
                                outputs=[delete_kept_712, delete_resized_712, delete_resynth_712,
                                         delete_inflated_712, delete_upscaled_712, delete_audio_712,
                                         delete_video_712, delete_clips_712])
        select_none_button712.click(self.select_none_button712, show_progress=False,
                                outputs=[delete_kept_712, delete_resized_712, delete_resynth_712,
                                         delete_inflated_712, delete_upscaled_712,
                                         delete_audio_712, delete_video_712, delete_clips_712])

        delete_button713.click(self.delete_button713, inputs=delete_all_713, outputs=message_box713)

    ### UTILITY FUNCTIONS

    def empty_args(self, num):
        return [None for _ in range(num)]

    def noop_args(self, num):
        return [gr.update(visible=True) for _ in range(num)]

    # def _format_markdown_line(self, text, style):
    #     return f"<p style=\"{style}\">{text}</p>"

    # def format_markdown(self, text, color="info", bold=True):
    #     font_style = "font-weight:bold" if bold else ""
    #     color_style = {
    #         "info" : "color:hsl(120 100% 65%)",
    #         "warning" : "color:hsl(60 100% 65%)",
    #         "error" : "color:hsl(0 100% 65%)",
    #         "highlight" : "color:hsl(284 100% 65%)",
    #     }.get(color, "")
    #     style = ";".join([color_style, font_style])

    #     result = []
    #     for line in text.splitlines():
    #         result.append(self._format_markdown_line(line, style))
    #     return "\r\n".join(result)

    ### REMIX HOME EVENT HANDLERS

    # User has clicked New Project > from Remix Home
    def next_button00(self, video_path):
        if not video_path:
            return gr.update(selected=self.TAB_REMIX_HOME), \
                   gr.update(value=format_markdown("Enter a path to a video on this server to get started", "warning")), \
                   *self.empty_args(6)

        if not os.path.exists(video_path):
            return gr.update(selected=self.TAB_REMIX_HOME), \
                   gr.update(value=format_markdown(f"File '{video_path}' was not found", "error")), \
                   *self.empty_args(6)

        self.new_project()
        try:
            self.state.ingest_video(video_path)
            self.state.video_info1 = self.state.ingested_video_report()
        except ValueError as error:
            return gr.update(selected=self.TAB_REMIX_HOME), \
                   gr.update(value=format_markdown(str(error), "error")), \
                   *self.empty_args(6)

        # don't save yet, user may change project path next
        self.state.save_progress("settings", save_project=False)

        return gr.update(selected=self.TAB_REMIX_SETTINGS), \
            gr.update(value=format_markdown(self.TAB00_DEFAULT_MESSAGE)), \
            gr.update(value=self.state.video_info1), \
            self.state.project_path, \
            self.state.resize_w, \
            self.state.resize_h, \
            self.state.crop_w, \
            self.state.crop_h

    # User has clicked Open Project > from Remix Home
    def next_button01(self, project_path):
        empty_args = self.empty_args(29)
        if not project_path:
            return gr.update(selected=self.TAB_REMIX_HOME), \
                   gr.update(value=format_markdown("Enter a path to a Video Remixer project directory on this server to get started", "warning")), \
                   *empty_args

        if not os.path.exists(project_path):
            return gr.update(selected=self.TAB_REMIX_HOME), \
                   gr.update(value=format_markdown(f"Directory '{project_path}' was not found", "error")), \
                   *empty_args

        try:
            project_file = VideoRemixerState.determine_project_filepath(project_path)
        except ValueError as error:
            return gr.update(selected=self.TAB_REMIX_HOME), \
                   gr.update(value=format_markdown(str(error), "error")), \
                   *empty_args

        try:
            self.state = VideoRemixerState.load(project_file)
        except ValueError as error:
            self.log(f"error opening project: {error}")
            return gr.update(selected=self.TAB_REMIX_HOME), \
                   gr.update(value=format_markdown(str(error), "error")), \
                   *empty_args

        if self.state.project_ported(project_file):
            try:
                self.state = VideoRemixerState.load_ported(self.state.project_path, project_file)
            except ValueError as error:
                self.log(f"error opening ported project at {project_file}: {error}")
                return gr.update(selected=self.TAB_REMIX_HOME), \
                    gr.update(value=format_markdown(str(error), "error")), \
                   *empty_args

        messages = self.state.post_load_integrity_check()
        if messages:
            message_text = format_markdown(messages, "warning")
        else:
            message_text = format_markdown(self.TAB01_DEFAULT_MESSAGE)
        return_to_tab = self.state.get_progress_tab()
        scene_details = self.scene_chooser_details(self.state.tryattr("current_scene"))

        return gr.update(selected=return_to_tab), \
            gr.update(value=message_text), \
            self.state.tryattr("video_info1"), \
            self.state.tryattr("project_path"), \
            self.state.tryattr("project_fps", self.config.remixer_settings["def_project_fps"]), \
            self.state.tryattr("deinterlace", self.state.UI_SAFETY_DEFAULTS["deinterlace"]), \
            self.state.tryattr("split_type", self.state.UI_SAFETY_DEFAULTS["split_type"]), \
            self.state.tryattr("split_time", self.state.UI_SAFETY_DEFAULTS["split_time"]), \
            self.state.tryattr("scene_threshold", \
                               self.state.UI_SAFETY_DEFAULTS["scene_threshold"]), \
            self.state.tryattr("break_duration", self.state.UI_SAFETY_DEFAULTS["break_duration"]), \
            self.state.tryattr("break_ratio", self.state.UI_SAFETY_DEFAULTS["break_ratio"]), \
            self.state.tryattr("resize_w"), \
            self.state.tryattr("resize_h"), \
            self.state.tryattr("crop_w"), \
            self.state.tryattr("crop_h"), \
            self.state.tryattr("project_info2"), \
            self.state.tryattr("thumbnail_type", self.state.UI_SAFETY_DEFAULTS["thumbnail_type"]), \
            self.state.tryattr("min_frames_per_scene", \
                               self.state.UI_SAFETY_DEFAULTS["min_frames_per_scene"]), \
            *scene_details, \
            self.state.tryattr("project_info4"), \
            self.state.tryattr("resize", self.state.UI_SAFETY_DEFAULTS["resize"]), \
            self.state.tryattr("resynthesize", self.state.UI_SAFETY_DEFAULTS["resynthesize"]), \
            self.state.tryattr("inflate", self.state.UI_SAFETY_DEFAULTS["inflate"]), \
            self.state.tryattr("upscale", self.state.UI_SAFETY_DEFAULTS["upscale"]), \
            self.state.tryattr("upscale_option", self.state.UI_SAFETY_DEFAULTS["upscale_option"]), \
            self.state.tryattr("summary_info6"), \
            self.state.tryattr("output_filepath")

    ### REMIX SETTINGS EVENT HANDLERS

    # User has clicked Next > from Remix Settings
    def next_button1(self, project_path, project_fps, split_type, scene_threshold, break_duration, \
                     break_ratio, resize_w, resize_h, crop_w, crop_h, deinterlace, split_time):
        self.state.project_path = project_path

        if not is_safe_path(project_path):
            return gr.update(selected=self.TAB_REMIX_SETTINGS), \
                gr.update(value=format_markdown(f"The project path is not valid", "warning")),\
                *self.empty_args(3)

        if split_time < 1:
            return gr.update(selected=self.TAB_REMIX_SETTINGS), \
                gr.update(value=format_markdown(f"Scene Split Seconds should be >= 1", "warning")),\
                *self.empty_args(3)

        # TODO validate the other entries

        try:
            # this is first project write
            self.log(f"creating project path {project_path}")
            create_directory(project_path)

            self.state.project_fps = project_fps
            self.state.split_type = split_type
            self.state.scene_threshold = scene_threshold
            self.state.break_duration = break_duration
            self.state.break_ratio = break_ratio
            self.state.resize_w = int(resize_w)
            self.state.resize_h = int(resize_h)
            self.state.crop_w = int(crop_w)
            self.state.crop_h = int(crop_h)
            self.state.deinterlace = deinterlace
            self.state.split_time = split_time
            self.state.project_info2 = self.state.project_settings_report()
            self.state.processed_content_invalid = True

            # this is the first time project progress advances
            # user will expect to return to the setup tab on reopening
            self.log(f"saving new project at {self.state.project_filepath()}")
            self.state.save_progress("setup")

            return gr.update(selected=self.TAB_SET_UP_PROJECT), \
                gr.update(value=format_markdown(self.TAB1_DEFAULT_MESSAGE)), \
                self.state.project_info2, \
                gr.update(value=format_markdown(self.TAB2_DEFAULT_MESSAGE)), \
                project_path

        except ValueError as error:
            return gr.update(selected=self.TAB_REMIX_SETTINGS), \
                gr.update(value=format_markdown(str(error), "error")), \
                *self.noop_args(3)

    def back_button1(self):
        return gr.update(selected=self.TAB_REMIX_HOME)

    ### SET UP PROJECT EVENT HANDLERS

    # User has clicked Set Up Project from Set Up Project
    def next_button2(self, thumbnail_type, min_frames_per_scene):
        global_options = self.config.ffmpeg_settings["global_options"]

        if not self.state.project_path:
            return gr.update(selected=self.TAB_SET_UP_PROJECT), \
                   gr.update(value=format_markdown(f"Project settings have not yet been saved on the previous tab", "error")), \
                   *self.empty_args(5)

        self.state.thumbnail_type = thumbnail_type
        self.state.min_frames_per_scene = min_frames_per_scene
        self.log("saving after setting thumbnail type and min frames per scene")
        self.state.save()

        try:
            self.log(f"copying video from {self.state.source_video} to project path")
            self.state.save_original_video(prevent_overwrite=True)
        except ValueError as error:
            # ignore, don't copy the file a second time if the user is restarting here
            self.log(f"ignoring: {error}")

        self.log("saving project after ensuring video is in project path")
        self.state.save()

        # user may be redoing project set up
        # settings changes could affect already-processed content
        self.log("resetting project on rendering for project settings")
        self.state.reset_at_project_settings()

        # split video into raw PNG frames
        self.log("splitting source video into PNG frames")
        global_options = self.config.ffmpeg_settings["global_options"]
        ffcmd = self.state.render_source_frames(global_options=global_options)
        if not ffcmd:
            self.log("rendering source frames skipped")
        else:
            self.log("saving project after converting video to PNG frames")
            self.state.save()
            self.log(f"FFmpeg command: {ffcmd}")

        self.state.scenes_path = os.path.join(self.state.project_path, "SCENES")
        self.state.dropped_scenes_path = os.path.join(self.state.project_path, "DROPPED_SCENES")
        self.log(f"creating scenes directory {self.state.scenes_path}")
        create_directory(self.state.scenes_path)
        self.log(f"creating dropped scenes directory {self.state.dropped_scenes_path}")
        create_directory(self.state.dropped_scenes_path)

        self.log("saving project after establishing scene paths")
        self.state.save()

        self.log(f"about to split scenes by {self.state.split_type}")
        error = self.state.split_scenes(self.log)
        if error:
            return gr.update(selected=self.TAB_SET_UP_PROJECT), \
                   gr.update(value=format_markdown(f"There was an error splitting the source video: {error}", "error")), \
                   *self.empty_args(5)
        self.log("saving project after splitting into scenes")
        self.state.save()

        if self.state.min_frames_per_scene > 0:
            self.log(f"about to consolidate scenes with too few frames")
            self.state.consolidate_scenes(self.log)
            self.log("saving project after consolidating scenes")
            self.state.save()

        self.state.scene_names = sorted(get_directories(self.state.scenes_path))
        self.state.drop_all_scenes()
        self.state.current_scene = 0
        self.log("saving project after establishing scene names")
        self.state.save()

        self.log(f"about to create thumbnails of type {self.state.thumbnail_type}")
        try:
            self.state.create_thumbnails(self.log, global_options, self.config.remixer_settings)
        except ValueError as error:
            return gr.update(selected=self.TAB_SET_UP_PROJECT), \
                   gr.update(value=format_markdown(f"There was an error creating thumbnails from the source video: {error}", "error")), \
                   *self.empty_args(5)

        self.state.thumbnails = sorted(get_files(self.state.thumbnail_path))
        self.log("saving project after creating scene thumbnails")
        self.state.save()

        # TODO this is fine as part of project setup but does it belong here?
        self.state.clips_path = os.path.join(self.state.project_path, "CLIPS")
        self.log(f"creating clips directory {self.state.clips_path}")
        create_directory(self.state.clips_path)

        # user will expect to return to scene chooser on reopening
        self.log("saving project after setting up scene selection states")
        self.state.save_progress("choose")

        return gr.update(selected=self.TAB_CHOOSE_SCENES), \
               gr.update(value=format_markdown(self.TAB2_DEFAULT_MESSAGE)), \
               *self.scene_chooser_details(self.state.current_scene)

    def back_button2(self):
        return gr.update(selected=self.TAB_REMIX_SETTINGS)

    ### SCENE CHOOSER EVENT HANDLERS

    # User has clicked on the Keep or Drop radio button
    def scene_state_button(self, scene_index, scene_label, scene_state):
        self.state.scene_states[scene_label] = scene_state
        self.state.save()
        return self.scene_chooser_details(self.state.current_scene)

    def go_to_frame(self, scene_index):
        try:
            scene_index = int(scene_index)
        except:
            scene_index = 0
        if scene_index < 0:
            scene_index = 0
        else:
            last_scene = len(self.state.scene_names) - 1
            if scene_index > last_scene:
                scene_index = last_scene
        self.state.current_scene = scene_index
        return self.scene_chooser_details(self.state.current_scene)

    def keep_next(self, scene_index, scene_label):
        self.state.scene_states[scene_label] = "Keep"
        self.state.save()
        return self.next_scene(scene_index, scene_label)

    def drop_next(self, scene_index, scene_label):
        self.state.scene_states[scene_label] = "Drop"
        self.state.save()
        return self.next_scene(scene_index, scene_label)

    def next_scene(self, scene_index, scene_label):
        if scene_index < len(self.state.scene_names)-1:
            scene_index += 1
            self.state.current_scene = scene_index
        return self.scene_chooser_details(self.state.current_scene)

    def prev_scene(self, scene_index, scene_label):
        if scene_index > 0:
            scene_index -= 1
            self.state.current_scene = scene_index
        return self.scene_chooser_details(self.state.current_scene)

    def next_keep(self, scene_index, scene_label):
        for index in range(scene_index+1, len(self.state.scene_names)):
            scene_name = self.state.scene_names[index]
            if self.state.scene_states[scene_name] == "Keep":
                self.state.current_scene = index
                break
        return self.scene_chooser_details(self.state.current_scene)

    def prev_keep(self, scene_index, scene_label):
        for index in range(scene_index-1, -1, -1):
            scene_name = self.state.scene_names[index]
            if self.state.scene_states[scene_name] == "Keep":
                self.state.current_scene = index
                break
        return self.scene_chooser_details(self.state.current_scene)

    def keep_all_scenes(self, scene_index, scene_label):
        self.state.keep_all_scenes()
        return self.scene_chooser_details(self.state.current_scene)

    def drop_all_scenes(self, scene_index, scene_label):
        self.state.drop_all_scenes()
        return self.scene_chooser_details(self.state.current_scene)

    def first_scene(self, scene_index, scene_label):
        self.state.current_scene = 0
        return self.scene_chooser_details(self.state.current_scene)

    def last_scene(self, scene_index, scene_label):
        self.state.current_scene = len(self.state.scene_names) - 1
        return self.scene_chooser_details(self.state.current_scene)

    def drop_processed_shortcut(self, scene_index):
        return gr.update(selected=7), gr.update(selected=self.TAB_EXTRA_UTILITIES), gr.update(selected=self.TAB_EXTRA_UTIL_DROP_PROCESSED), scene_index

    def split_scene_shortcut(self, scene_index):
        return gr.update(selected=7), gr.update(selected=self.TAB_EXTRA_UTILITIES), gr.update(selected=self.TAB_EXTRA_UTIL_SPLIT_SCENE), scene_index

    # given scene name such as [042-420] compute details to display in Scene Chooser
    def scene_chooser_details(self, scene_index):
        if not self.state.thumbnails:
            self.log(f"thumbnails don't exist yet in scene_chooser_details()")
            return self.empty_args(5)
        try:
            scene_name, thumbnail_path, scene_state, scene_info = \
                self.state.scene_chooser_details(scene_index)
            return scene_index, scene_name, thumbnail_path, scene_state, scene_info
        except ValueError as error:
            self.log(error)
            return self.empty_args(5)

    # User has clicked Done Choosing Scenes from Scene Chooser
    def next_button3(self):
        self.state.project_info4 = self.state.chosen_scenes_report()

        # user will expect to return to the compilation tab on reopening
        self.log("saving project after displaying scene choices")
        self.state.save_progress("compile")

        return gr.update(selected=self.TAB_COMPILE_SCENES), self.state.project_info4

    def back_button3(self):
        return gr.update(selected=self.TAB_SET_UP_PROJECT)

    ### COMPILE SCENES EVENT HANDLERS

    # User has clicked Compile Scenes from Compile Scenes
    def next_button4(self):
        if not self.state.project_path:
            return gr.update(selected=self.TAB_COMPILE_SCENES), \
                   gr.update(value=format_markdown(f"The project has not yet been set up from the Set Up Project tab.", "error")), \
                   *self.empty_args(5)

        self.log("moving previously dropped scenes back to scenes directory")
        self.state.uncompile_scenes()

        self.log("moving dropped scenes to dropped scenes directory")
        self.state.compile_scenes()

        # scene choice changes are what invalidate previously made audio clips,
        # so clear them now along with dependent remix content
        self.log("purging now-stale remix content")
        self.state.clean_remix_content(purge_from="audio_clips")

        # user will expect to return to the processing tab on reopening
        self.log("saving project after compiling scenes")
        self.state.save_progress("process")

        return gr.update(selected=self.TAB_PROC_OPTIONS),  \
               gr.update(value=format_markdown(self.TAB4_DEFAULT_MESSAGE)), \
               gr.update(value=format_markdown(self.TAB5_DEFAULT_MESSAGE))

    def back_button4(self):
        return gr.update(selected=self.TAB_CHOOSE_SCENES)

    ### PROCESS REMIX EVENT HANDLERS

    # User has clicked Process Remix from Process Remix
    def next_button5(self, resynthesize, inflate, resize, upscale, upscale_option):
        self.state.resynthesize = resynthesize
        self.state.inflate = inflate
        self.state.resize = resize
        self.state.upscale = upscale
        upscale_option_changed = False
        if self.state.upscale_option != None and self.state.upscale_option != upscale_option:
            upscale_option_changed = True
        self.state.upscale_option = upscale_option
        self.state.setup_processing_paths()
        self.log("saving project after storing processing choices")
        self.state.save()

        jot = Jot()
        kept_scenes = self.state.kept_scenes()
        if kept_scenes:
            if self.state.processed_content_invalid:
                self.log("setup options changed, purging all processed content")
                self.state.purge_processed_content(purge_from=self.state.RESIZE_STEP)
                self.state.processed_content_invalid = False
            else:
                self.log("purging stale content")
                self.state.purge_stale_processed_content(upscale_option_changed)
                self.log("purging incomplete content")
                self.state.purge_incomplete_processed_content()
            self.log("saving project after purging stale and incomplete content")
            self.state.save()

            if not self.state.resize \
                and not self.state.resynthesize \
                and not self.state.inflate \
                and not self.state.upscale:
                jot.down(f"Using original source content in {self.state.scenes_path}")

            if self.state.resize:
                if self.state.processed_content_complete(self.state.RESIZE_STEP):
                    jot.down(f"Using processed resized scenes in {self.state.resize_path}")
                else:
                    self.log("about to resize scenes")
                    self.state.resize_scenes(self.log,
                                             kept_scenes,
                                             self.config.remixer_settings)
                    self.log("saving project after resizing frames")
                    self.state.save()
                    jot.down(f"Resized scenes created in {self.state.resize_path}")

            if self.state.resynthesize:
                if self.state.processed_content_complete(self.state.RESYNTH_STEP):
                    jot.down(
                        f"Using processed resynthesized scenes in {self.state.resynthesis_path}")
                else:
                    self.state.resynthesize_scenes(self.log,
                                                kept_scenes,
                                                self.engine,
                                                self.config.engine_settings)
                    self.log("saving project after resynthesizing frames")
                    self.state.save()
                    jot.down(f"Resynthesized scenes created in {self.state.resynthesis_path}")

            if self.state.inflate:
                if self.state.processed_content_complete(self.state.INFLATE_STEP):
                    jot.down(f"Using processed inflated scenes in {self.state.inflation_path}")
                else:
                    self.state.inflate_scenes(self.log,
                                                kept_scenes,
                                                self.engine,
                                                self.config.engine_settings)
                    self.log("saving project after inflating frames")
                    self.state.save()
                    jot.down(f"Inflated scenes created in {self.state.inflation_path}")

            if self.state.upscale:
                if self.state.processed_content_complete(self.state.UPSCALE_STEP):
                    jot.down(f"Using processed upscaled scenes in {self.state.upscale_path}")
                else:
                    self.state.upscale_scenes(self.log,
                                            kept_scenes,
                                            self.config.realesrgan_settings,
                                            self.config.remixer_settings)
                    self.log("saving project after upscaling frames")
                    self.state.save()
                    jot.down(f"Upscaled scenes created in {self.state.upscale_path}")

            self.state.summary_info6 = jot.grab()
            self.state.output_filepath = self.state.default_remix_filepath()
            output_filepath_custom = self.state.default_remix_filepath("CUSTOM")
            output_filepath_marked = self.state.default_remix_filepath("MARKED")
            self.state.save()

            # user will expect to return to the save remix tab on reopening
            self.log("saving project after completing processing steps")
            self.state.save_progress("save")

            return gr.update(selected=self.TAB_SAVE_REMIX), \
                   gr.update(value=format_markdown(self.TAB5_DEFAULT_MESSAGE)), \
                   jot.grab(), \
                   self.state.output_filepath, \
                   output_filepath_custom, \
                   output_filepath_marked, \
                   gr.update(value=format_markdown(self.TAB60_DEFAULT_MESSAGE)), \
                   gr.update(value=format_markdown(self.TAB61_DEFAULT_MESSAGE)), \
                   gr.update(value=format_markdown(self.TAB62_DEFAULT_MESSAGE))
        else:
            return gr.update(selected=self.TAB_PROC_OPTIONS), \
                   gr.update(value=format_markdown("At least one scene must be set to 'Keep' before processing can proceed", "error")), \
                   *self.noop_args(7)

    def back_button5(self):
        return gr.update(selected=self.TAB_COMPILE_SCENES)

    ### SAVE REMIX EVENT HANDLERS

    def prepare_save_remix(self, output_filepath):
        if not output_filepath:
            raise ValueError("Enter a path for the remixed video to proceed")

        kept_scenes = self.state.kept_scenes()
        if not kept_scenes:
            raise ValueError("No kept scenes were found")

        self.log("about to check and drop empty scenes")
        self.state.drop_empty_processed_scenes(kept_scenes)
        self.log("saving after dropping empty scenes")
        self.state.save()

        # get this again in case scenes have been auto-dropped
        kept_scenes = self.state.kept_scenes()
        if not kept_scenes:
            raise ValueError("No kept scenes after removing empties")

        global_options = self.config.ffmpeg_settings["global_options"]

        # create audio clips only if they do not already exist
        # this depends on the audio clips being purged at the time the scene selection are compiled
        if self.state.video_details["has_audio"] and not \
                self.state.processed_content_complete(self.state.AUDIO_STEP):
            self.log("about to create audio clips")
            audio_format = self.config.remixer_settings["audio_format"]
            self.state.create_audio_clips(self.log, global_options, audio_format=audio_format)
            self.log("saving project after creating audio clips")
            self.state.save()

        # always recreate video and scene clips
        self.state.clean_remix_content(purge_from="video_clips")
        return global_options, kept_scenes

    def save_remix(self, global_options, kept_scenes):
        self.log(f"about to create video clips")
        self.state.create_video_clips(self.log, kept_scenes, global_options)
        self.log("saving project after creating video clips")
        self.state.save()

        self.log("about to create scene clips")
        self.state.create_scene_clips(kept_scenes, global_options)
        self.log("saving project after creating scene clips")
        self.state.save()

        if not self.state.clips:
            return gr.update(value="No processed video clips were found", visible=True)

        self.log("about to create remix viedeo")
        ffcmd = self.state.create_remix_video(global_options, self.state.output_filepath)
        self.log(f"FFmpeg command: {ffcmd}")
        self.log("saving project after creating remix video")
        self.state.save()

    def save_custom_remix(self,
                          output_filepath,
                          global_options,
                          kept_scenes,
                          custom_video_options,
                          custom_audio_options,
                          draw_text_options=None):
        _, _, output_ext = split_filepath(output_filepath)
        output_ext = output_ext[1:]

        self.log(f"about to create custom video clips")
        self.state.create_custom_video_clips(self.log, kept_scenes, global_options,
                                             custom_video_options=custom_video_options,
                                             custom_ext=output_ext,
                                             draw_text_options=draw_text_options)
        self.log("saving project after creating custom video clips")
        self.state.save()

        self.log("about to create custom scene clips")
        self.state.create_custom_scene_clips(kept_scenes, global_options,
                                             custom_audio_options=custom_audio_options,
                                             custom_ext=output_ext)
        self.log("saving project after creating custom scene clips")
        self.state.save()

        if not self.state.clips:
            raise ValueError("No processed video clips were found")

        self.log("about to create remix viedeo")
        ffcmd = self.state.create_remix_video(global_options, output_filepath)
        self.log(f"FFmpeg command: {ffcmd}")
        self.log("saving project after creating remix video")
        self.state.save()

    # User has clicked Save Remix from Save Remix
    def next_button60(self, output_filepath, quality):
        self.state.output_filepath = output_filepath
        self.state.output_quality = quality
        self.log("saving after storing remix output choices")
        self.state.save()

        try:
            global_options, kept_scenes = self.prepare_save_remix(output_filepath)
            self.save_remix(global_options, kept_scenes)
            return gr.update(value=format_markdown(f"Remixed video {output_filepath} is complete.", "highlight"))

        except ValueError as error:
            return gr.update(value=format_markdown(str(error), "error"))

    # User has clicked Save Custom Remix from Save Remix
    def next_button61(self, custom_video_options, custom_audio_options, output_filepath):
        try:
            global_options, kept_scenes = self.prepare_save_remix(output_filepath)
            self.save_custom_remix(output_filepath, global_options, kept_scenes,
                                   custom_video_options, custom_audio_options)
            return gr.update(value=format_markdown(f"Remixed custom video {output_filepath} is complete.", "highlight"))
        except ValueError as error:
            return gr.update(value=format_markdown(str(error), "error"))

    # User has clicked Save Marked Remix from Save Remix
    def next_button62(self, marked_video_options, marked_audio_options, output_filepath):
        try:
            global_options, kept_scenes = self.prepare_save_remix(output_filepath)
            draw_text_options = {}
            draw_text_options["font_size"] = self.config.remixer_settings["marked_font_size"]
            draw_text_options["font_color"] = self.config.remixer_settings["marked_font_color"]
            draw_text_options["font_file"] = self.config.remixer_settings["marked_font_file"]
            draw_text_options["draw_box"] = self.config.remixer_settings["marked_draw_box"]
            draw_text_options["box_color"] = self.config.remixer_settings["marked_box_color"]
            draw_text_options["border_size"] = self.config.remixer_settings["marked_border_size"]
            draw_text_options["marked_at_top"] = self.config.remixer_settings["marked_at_top"]

            # account for upscaling
            upscale_factor = 1
            if self.state.upscale:
                if self.state.upscale_option == "2X":
                    upscale_factor = 2
                elif self.state.upscale_option == "4X":
                    upscale_factor = 4
            draw_text_options["crop_width"] = self.state.crop_w * upscale_factor
            draw_text_options["crop_height"] = self.state.crop_h * upscale_factor

            self.save_custom_remix(output_filepath, global_options, kept_scenes,
                                   marked_video_options, marked_audio_options, draw_text_options)
            return gr.update(value=format_markdown(f"Remixed marked video {output_filepath} is complete.", "highlight"))
        except ValueError as error:
            return gr.update(value=format_markdown(str(error), "error"))

    def back_button6(self):
        return gr.update(selected=self.TAB_PROC_OPTIONS)

    def drop_button700(self, scene_index):
        num_scenes = len(self.state.scene_names)
        last_scene = num_scenes - 1

        if not isinstance(scene_index, (int, float)):
            return gr.update(value=format_markdown(f"Please enter a Scene Index to get started", "warning"))

        scene_index = int(scene_index)
        if scene_index < 0 or scene_index > last_scene:
            return gr.update(value=format_markdown(f"Please enter a Scene Index from 0 to {last_scene}", "warning"))

        removed = self.state.force_drop_processed_scene(scene_index)

        # audio clips aren't cleaned each time a remix is saved
        # clean now to ensure the dropped scene audio clip is removed
        self.state.clean_remix_content(purge_from="audio_clips")

        self.log(f"removed files: {removed}")
        self.log(
            f"saving project after using force_drop_processed_scene for scene index {scene_index}")
        self.state.save()
        removed = "\r\n".join(removed)
        return gr.update(value=format_markdown(f"Removed:\r\n{removed}"))

    def choose_button701(self, first_scene_index, last_scene_index, scene_state):
        num_scenes = len(self.state.scene_names)
        last_scene = num_scenes - 1

        if not isinstance(first_scene_index, (int, float)) \
                or not isinstance(last_scene_index, (int, float)):
            return gr.update(selected=self.TAB_REMIX_EXTRA), \
    gr.update(value=format_markdown("Please enter Scene Indexes to get started", "warning")), \
                *self.empty_args(5)

        first_scene_index = int(first_scene_index)
        last_scene_index = int(last_scene_index)
        if first_scene_index < 0 \
                or first_scene_index > last_scene \
                or last_scene_index < 0 \
                or last_scene_index > last_scene:
            return gr.update(selected=self.TAB_REMIX_EXTRA), \
                gr.update(value=format_markdown(f"Please enter valid Scene Indexes between 0 and {last_scene} to get started", "warning")), \
                *self.empty_args(5)

        if first_scene_index >= last_scene_index:
            return gr.update(selected=self.TAB_REMIX_EXTRA), \
                gr.update(value=format_markdown(f"'Ending Scene Index' must be higher than 'Starting Scene Index'", "warning")), \
                *self.empty_args(5)

        if scene_state not in ["Keep", "Drop"]:
            return gr.update(selected=self.TAB_REMIX_EXTRA), \
    gr.update(value=format_markdown("Please make a Scenes Choice to get started", "warning")), \
                *self.empty_args(5)

        for scene_index in range(first_scene_index, last_scene_index + 1):
            scene_name = self.state.scene_names[scene_index]
            self.state.scene_states[scene_name] = scene_state

        self.state.current_scene = first_scene_index

        first_scene_name = self.state.scene_names[first_scene_index]
        last_scene_name = self.state.scene_names[last_scene_index]
        message = f"Scenes {first_scene_name} through {last_scene_name} set to '{scene_state}'"
        self.log(f"saving project after {message}")
        self.state.save()

        return gr.update(selected=self.TAB_CHOOSE_SCENES), \
            gr.update(value=format_markdown(message)), \
            *self.scene_chooser_details(self.state.current_scene)

    def split_button702(self, scene_index, split_percent):
        global_options = self.config.ffmpeg_settings["global_options"]
        split_point = split_percent / 100.0

        if not isinstance(scene_index, (int, float)):
            return gr.update(selected=self.TAB_REMIX_EXTRA), \
                gr.update(value=format_markdown("Please enter a Scene Index to get started", "warning")), \
                *self.empty_args(5)

        num_scenes = len(self.state.scene_names)
        last_scene = num_scenes - 1
        scene_index = int(scene_index)
        if scene_index < 0 or scene_index > last_scene:
            return gr.update(selected=self.TAB_REMIX_EXTRA), \
                gr.update(value=format_markdown(f"Please enter a Scene Index from 0 to {last_scene}", "warning")), \
                *self.empty_args(5)

        scene_name = self.state.scene_names[scene_index]
        first_frame, last_frame, num_width = details_from_group_name(scene_name)
        num_frames = (last_frame - first_frame) + 1
        if num_frames < 2:
            return gr.update(selected=self.TAB_REMIX_EXTRA), \
                gr.update(value=format_markdown("Scene must have at least two frames to be split", "error")), \
                *self.empty_args(5)

        # use ceil to ensure the split is at least at the requested position
        split_frame = math.ceil(num_frames * split_point)

        # ensure at least one frame remains in the lower scene
        split_frame = 1 if split_frame == 0 else split_frame

        # ensure at least one frame remains in the upper scene
        split_frame = num_frames-1 if split_frame == num_frames else split_frame

        self.log(f"setting split frame to {split_frame}")

        new_lower_first_frame = first_frame
        new_lower_last_frame = first_frame + (split_frame - 1)
        new_lower_scene_name = VideoRemixerState.encode_scene_label(num_width,
                                                new_lower_first_frame, new_lower_last_frame, 0, 0)
        self.log(f"new lower scene name: {new_lower_scene_name}")

        new_upper_first_frame = first_frame + split_frame
        new_upper_last_frame = last_frame
        new_upper_scene_name = VideoRemixerState.encode_scene_label(num_width,
                                                new_upper_first_frame, new_upper_last_frame, 0, 0)
        self.log(f"new upper scene name: {new_upper_scene_name}")

        original_scene_path = os.path.join(self.state.scenes_path, scene_name)
        new_lower_scene_path = os.path.join(self.state.scenes_path, new_lower_scene_name)
        new_upper_scene_path = os.path.join(self.state.scenes_path, new_upper_scene_name)
        self.log(f"new lower scene path: {new_lower_scene_path}")
        self.log(f"new upper scene path: {new_upper_scene_path}")

        self.state.uncompile_scenes()

        frame_files = sorted(get_files(original_scene_path))
        num_frame_files = len(frame_files)
        if num_frame_files != num_frames:
            message = f"Mismatch between expected frames ({num_frames}) and found frames " + \
                f"({num_frame_files}) in scene path '{original_scene_path}'"
            return gr.update(selected=self.TAB_REMIX_EXTRA), \
                gr.update(value=format_markdown(message, "error")), \
                    *self.empty_args(5)

        messages = Jot()

        self.log(f"about to create directory '{new_upper_scene_path}'")
        create_directory(new_upper_scene_path)
        messages.add(f"Created directory {new_upper_scene_path}")

        move_count = 0
        for index, frame_file in enumerate(frame_files):
            if index < split_frame:
                continue
            frame_path = os.path.join(original_scene_path, frame_file)
            _, filename, ext = split_filepath(frame_path)
            new_frame_path = os.path.join(new_upper_scene_path, filename + ext)

            self.log(f"about to move '{frame_path}' to '{new_frame_path}'")
            shutil.move(frame_path, new_frame_path)
            move_count += 1
        messages.add(f"Moved {move_count} frames to {new_upper_scene_path}")

        self.log(f"about to rename '{original_scene_path}' to '{new_lower_scene_path}'")
        os.replace(original_scene_path, new_lower_scene_path)
        messages.add(f"Renamed {original_scene_path} to {new_lower_scene_path}")

        self.log(f"about to rename scene name '{scene_name}' to '{new_lower_scene_name}'")
        self.state.scene_names[scene_index] = new_lower_scene_name
        self.log(f"about to add new scene name '{new_upper_scene_name}'")
        self.state.scene_names.append(new_upper_scene_name)
        self.log(f"sorting scene names")
        self.state.scene_names = sorted(self.state.scene_names)

        scene_state = self.state.scene_states[scene_name]
        self.log(f"about to delete the original scene state for scene '{scene_name}'")
        del self.state.scene_states[scene_name]
        self.log(f"adding scene state for new lower scene '{new_lower_scene_name}'")
        self.state.scene_states[new_lower_scene_name] = scene_state
        messages.add(f"Set scene {new_lower_scene_name} to {scene_state}")
        self.log(f"adding scene state for new upper scene '{new_upper_scene_name}'")
        self.state.scene_states[new_upper_scene_name] = scene_state
        messages.add(f"Set scene {new_upper_scene_name} to {scene_state}")
        self.state.current_scene = scene_index

        thumbnail_file = self.state.thumbnails[scene_index]
        self.log(f"about to delete original thumbnail file '{thumbnail_file}'")
        os.remove(thumbnail_file)
        messages.add(f"Deleted thumbnail {thumbnail_file}")
        self.log(f"about to create thumbnail for new lower scene {new_lower_scene_name}")
        self.state.create_thumbnail(new_lower_scene_name, self.log, global_options,
                                    self.config.remixer_settings)
        messages.add(f"Created thumbnail for scene {new_lower_scene_name}")
        self.log(f"about to create thumbnail for new upper scene {new_upper_scene_name}")
        self.state.create_thumbnail(new_upper_scene_name, self.log, global_options,
                                    self.config.remixer_settings)
        self.state.thumbnails = sorted(get_files(self.state.thumbnail_path))
        messages.add(f"Created thumbnail for scene {new_upper_scene_name}")

        self.log("saving project after completing scene split")
        self.state.save()

        message = messages.report()
        return gr.update(selected=self.TAB_CHOOSE_SCENES), \
            gr.update(value=format_markdown(message)), \
            *self.scene_chooser_details(self.state.current_scene)

    def export_project_703(self, new_project_path, new_project_name):
        empty_args = [gr.update(visible=False), gr.update(visible=False)]
        if not new_project_path:
            return gr.update(value=format_markdown("Please enter a Project Path for the new project", "warning")), *empty_args
        if not is_safe_path(new_project_path):
            return gr.update(value=format_markdown("The entered Project Path is not valid", "warning")), *empty_args
        if not new_project_name:
            return gr.update(value=format_markdown("Please enter a Project Name for the new project", "warning")), *empty_args

        kept_scenes = self.state.kept_scenes()
        if not kept_scenes:
            return gr.update(value=format_markdown("No kept scenes were found", "warning")), *empty_args

        full_new_project_path = os.path.join(new_project_path, new_project_name)
        try:
            create_directory(full_new_project_path)
            new_profile_filepath = self.state.copy_project_file(full_new_project_path)

            # load the copied project file
            new_state = VideoRemixerState.load(new_profile_filepath)

            # update project paths to the new one
            new_state = VideoRemixerState.load_ported(new_state.project_path, new_profile_filepath, save_original=False)

            # ensure the project directories exist
            new_state.post_load_integrity_check()

            # copy the source video
            with Mtqdm().open_bar(total=1, desc="Copying") as bar:
                Mtqdm().message(bar, "Copying source video - no ETA")
                shutil.copy(self.state.source_video, new_state.source_video)
                Mtqdm().update_bar(bar)

            # ensure scenes path contains all / only kept scenes
            self.state.uncompile_scenes()
            self.state.compile_scenes()

            # prepare to rebuild scene_states dict, and scene_names, thumbnails lists
            # in the new project
            new_state.scene_states = {}
            new_state.scene_names = []
            new_state.thumbnails = []

            with Mtqdm().open_bar(total=len(kept_scenes), desc="Exporting") as bar:
                for index, scene_name in enumerate(self.state.scene_names):
                    state = self.state.scene_states[scene_name]
                    if state == "Keep":
                        scene_name = self.state.scene_names[index]
                        new_state.scene_states[scene_name] = "Keep"

                        new_state.scene_names.append(scene_name)
                        scene_dir = os.path.join(self.state.scenes_path, scene_name)
                        new_scene_dir = os.path.join(new_state.scenes_path, scene_name)
                        duplicate_directory(scene_dir, new_scene_dir)

                        scene_thumbnail = self.state.thumbnails[index]
                        _, filename, ext = split_filepath(scene_thumbnail)
                        new_thumbnail = os.path.join(new_state.thumbnail_path, filename + ext)
                        new_state.thumbnails.append(new_thumbnail)
                        shutil.copy(scene_thumbnail, new_thumbnail)
                        Mtqdm().update_bar(bar)

            # reset some things
            new_state.current_scene = 0
            new_state.audio_clips = []
            new_state.clips = []
            new_state.processed_content_invalid = False
            new_state.progress = "choose"

            new_state.save()

            return gr.update(value=format_markdown(f"Kept scenes saved as new project: {full_new_project_path} ")), \
                gr.update(visible=True, value=full_new_project_path), \
                gr.update(visible=True)

        except ValueError as error:
            return gr.update(value=format_markdown(str(error), "error")), *empty_args

    def open_result703(self, new_project_path):
        return gr.update(selected=self.TAB_REMIX_HOME), gr.update(value=new_project_path)

    def delete_button710(self, delete_purged):
        if delete_purged:
            self.log("about to remove content from 'purged_content' directory")
            removed = self.state.delete_purged_content()
            return gr.update(value=format_markdown(f"Removed: {removed}"))
        else:
            return gr.update(value=format_markdown(f"Removed: None"))

    def select_all_button710(self):
        return gr.update(value=True)

    def select_none_button710(self):
        return gr.update(value=False)

    def delete_button711(self, delete_source, delete_dropped, delete_thumbs):
        removed = []
        if delete_source:
            removed.append(self.state.delete_path(self.state.frames_path))
        if delete_dropped:
            removed.append(self.state.delete_path(self.state.dropped_scenes_path))
        if delete_thumbs:
            removed.append(self.state.delete_path(self.state.thumbnail_path))
        removed = [_ for _ in removed if _]
        if removed:
            removed_str = "\r\n".join(removed)
            message = f"Removed:\r\n{removed_str}"
        else:
            message = f"Removed: None"
        return gr.update(value=format_markdown(message))

    def select_all_button711(self):
        return gr.update(value=True), \
                gr.update(value=True), \
                gr.update(value=True)

    def select_none_button711(self):
        return gr.update(value=False), \
                gr.update(value=False), \
                gr.update(value=False)

    def delete_button712(self,
                         delete_kept,
                         delete_resized,
                         delete_resynth,
                         delete_inflated,
                         delete_upscaled,
                         delete_audio,
                         delete_video,
                         delete_clips):
        removed = []
        if delete_kept:
            removed.append(self.state.delete_path(self.state.scenes_path))
        if delete_resized:
            removed.append(self.state.delete_path(self.state.resize_path))
        if delete_resynth:
            removed.append(self.state.delete_path(self.state.resynthesis_path))
        if delete_inflated:
            removed.append(self.state.delete_path(self.state.inflation_path))
        if delete_upscaled:
            removed.append(self.state.delete_path(self.state.upscale_path))
        if delete_audio:
            removed.append(self.state.delete_path(self.state.audio_clips_path))
        if delete_video:
            removed.append(self.state.delete_path(self.state.video_clips_path))
        if delete_clips:
            removed.append(self.state.delete_path(self.state.clips_path))
        removed = [_ for _ in removed if _]
        if removed:
            removed_str = "\r\n".join(removed)
            message = f"Removed:\r\n{removed_str}"
        else:
            message = f"Removed: None"
        return gr.update(value=format_markdown(message))

    def select_all_button712(self):
        return gr.update(value=True), \
                gr.update(value=True), \
                gr.update(value=True), \
                gr.update(value=True), \
                gr.update(value=True), \
                gr.update(value=True), \
                gr.update(value=True), \
                gr.update(value=True)

    def select_none_button712(self):
        return gr.update(value=False), \
                gr.update(value=False), \
                gr.update(value=False), \
                gr.update(value=False), \
                gr.update(value=False), \
                gr.update(value=False), \
                gr.update(value=False), \
                gr.update(value=False)

    def delete_button713(self, delete_all):
        removed = []
        if delete_all:
            removed.append(self.state.delete_purged_content())
            removed.append(self.state.delete_path(self.state.frames_path))
            removed.append(self.state.delete_path(self.state.dropped_scenes_path))
            removed.append(self.state.delete_path(self.state.thumbnail_path))
            removed.append(self.state.delete_path(self.state.scenes_path))
            removed.append(self.state.delete_path(self.state.resize_path))
            removed.append(self.state.delete_path(self.state.resynthesis_path))
            removed.append(self.state.delete_path(self.state.inflation_path))
            removed.append(self.state.delete_path(self.state.upscale_path))
            removed.append(self.state.delete_path(self.state.audio_clips_path))
            removed.append(self.state.delete_path(self.state.video_clips_path))
            removed.append(self.state.delete_path(self.state.clips_path))
        removed = [_ for _ in removed if _]
        if removed:
            removed_str = "\r\n".join(removed)
            message = f"Removed:\r\n{removed_str}"
        else:
            message = f"Removed: None"
        return gr.update(value=format_markdown(message))<|MERGE_RESOLUTION|>--- conflicted
+++ resolved
@@ -274,15 +274,10 @@
                                                   choices=["1X", "2X", "4X"])
                         with gr.Box():
                             gr.Markdown(
-<<<<<<< HEAD
-                                "Frames are cleansed and enlarged using AI - Real-ESRGAN 4x+\r\n")
-                    message_box5 = gr.Markdown(value=format_markdown(self.TAB5_DEFAULT_MESSAGE))
-=======
                                 "Frames are cleansed and enlarged using Real-ESRGAN 4x+\r\n" +
                                 "- Removes dirt and grime\r\n" +
                                 "- Enlarges frames according to project settings")
-                    message_box5 = gr.Markdown(value=self.format_markdown(self.TAB5_DEFAULT_MESSAGE))
->>>>>>> 910a1d1a
+                    message_box5 = gr.Markdown(value=format_markdown(self.TAB5_DEFAULT_MESSAGE))
                     with gr.Row():
                         back_button5 = gr.Button(value="< Back", variant="secondary").\
                             style(full_width=False)
@@ -374,13 +369,8 @@
                                         split_percent_702 = gr.Slider(value=50.0,
                                     label="Split Position", minimum=1.0, maximum=99.0, step=1.0, info="A lower value splits earlier in the scene")
                                     with gr.Row():
-<<<<<<< HEAD
                                         message_box702 = gr.Markdown(format_markdown("Click Split Scene to: Split the scenes into Two Scenes at a set percentage"))
-                                    split_button702 = gr.Button("Split Scene" + SimpleIcons.SLOW_SYMBOL, variant="stop").\
-=======
-                                        message_box702 = gr.Markdown(self.format_markdown("Click Split Scene to: Split the scenes into Two Scenes at a set percentage"))
                                     split_button702 = gr.Button("Split Scene " + SimpleIcons.SLOW_SYMBOL, variant="stop").\
->>>>>>> 910a1d1a
                                         style(full_width=False)
 
                                 with gr.Tab(SimpleIcons.BROKEN_HEART + " Drop Processed Scene", id=self.TAB_EXTRA_UTIL_DROP_PROCESSED):
@@ -388,13 +378,8 @@
                                 "**_Drop a scene after processing has been already been done_**")
                                     scene_id_700 = gr.Number(value=-1, label="Scene Index")
                                     with gr.Row():
-<<<<<<< HEAD
                                         message_box700 = gr.Markdown(format_markdown("Click Drop Scene to: Remove all Processed Content for the specified scene"))
-                                    drop_button700 = gr.Button("Drop Processed Scene" + SimpleIcons.SLOW_SYMBOL, variant="stop").\
-=======
-                                        message_box700 = gr.Markdown(self.format_markdown("Click Drop Scene to: Remove all Processed Content for the specified scene"))
                                     drop_button700 = gr.Button("Drop Processed Scene " + SimpleIcons.SLOW_SYMBOL, variant="stop").\
->>>>>>> 910a1d1a
                                         style(full_width=False)
 
                                 with gr.Tab(SimpleIcons.HEART_HANDS + " Choose Scene Range", id=self.TAB_EXTRA_UTIL_CHOOSE_RANGE):
@@ -421,13 +406,8 @@
                                         project_name_703 = gr.Textbox(label="Exported Project Name", max_lines=1,
                                                 info="Enter a name for the new project")
                                     with gr.Row():
-<<<<<<< HEAD
                                         message_box703 = gr.Markdown(format_markdown("Click Export Project to: Save the kept scenes as a new project"))
-                                    export_project_703 = gr.Button("Export Project" + SimpleIcons.SLOW_SYMBOL,
-=======
-                                        message_box703 = gr.Markdown(self.format_markdown("Click Export Project to: Save the kept scenes as a new project"))
                                     export_project_703 = gr.Button("Export Project " + SimpleIcons.SLOW_SYMBOL,
->>>>>>> 910a1d1a
                                                             variant="stop").style(full_width=False)
                                     with gr.Row():
                                         result_box703 = gr.Textbox(label="New Project Path", max_lines=1, visible=False)
