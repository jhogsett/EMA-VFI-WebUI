--- conflicted
+++ resolved
@@ -344,12 +344,7 @@
                                                                 max_lines=1,
                                             info="Enter a path and filename for the remixed video")
                             with gr.Row():
-<<<<<<< HEAD
                                 message_box62 = gr.Markdown(value=format_markdown(self.TAB62_DEFAULT_MESSAGE))
-=======
-                                message_box62 = gr.Markdown(value=
-                                                self.format_markdown(self.TAB62_DEFAULT_MESSAGE))
->>>>>>> 8f0cc77f
                             gr.Markdown("*Progress can be tracked in the console*")
                             with gr.Row():
                                 back_button62 = gr.Button(value="< Back", variant="secondary").\
@@ -387,22 +382,12 @@
                                             preview_button702 = gr.Button(value=
                                                                           "Refresh Preview")
                                     with gr.Row():
-<<<<<<< HEAD
                                         message_box702 = gr.Markdown(format_markdown("Click Split Scene to: Split the scenes into Two Scenes at a set percentage"))
                                     split_button702 = gr.Button("Split Scene " + SimpleIcons.SLOW_SYMBOL, variant="stop").\
                                         style(full_width=False)
 
-                                with gr.Tab(SimpleIcons.BROKEN_HEART + " Drop Processed Scene", id=self.TAB_EXTRA_UTIL_DROP_PROCESSED):
-=======
-                                        message_box702 = gr.Markdown(self.format_markdown(
-                    "Click Split Scene to: Split the scenes into Two Scenes at a set percentage"))
-                                    split_button702 = gr.Button(
-                                        "Split Scene " + SimpleIcons.SLOW_SYMBOL, variant="stop")\
-                                            .style(full_width=False)
-
                                 with gr.Tab(SimpleIcons.BROKEN_HEART + " Drop Processed Scene",
                                             id=self.TAB_EXTRA_UTIL_DROP_PROCESSED):
->>>>>>> 8f0cc77f
                                     gr.Markdown(
                                 "**_Drop a scene after processing has been already been done_**")
                                     scene_id_700 = gr.Number(value=-1, label="Scene Index")
@@ -777,23 +762,13 @@
         empty_args = self.empty_args(7)
         if not video_path:
             return gr.update(selected=self.TAB_REMIX_HOME), \
-<<<<<<< HEAD
                    gr.update(value=format_markdown("Enter a path to a video on this server to get started", "warning")), \
-                   *self.empty_args(6)
+                   *empty_args
 
         if not os.path.exists(video_path):
             return gr.update(selected=self.TAB_REMIX_HOME), \
                    gr.update(value=format_markdown(f"File '{video_path}' was not found", "error")), \
-                   *self.empty_args(6)
-=======
-                   gr.update(value=self.format_markdown("Enter a path to a video on this server to get started", "warning")), \
                    *empty_args
-
-        if not os.path.exists(video_path):
-            return gr.update(selected=self.TAB_REMIX_HOME), \
-                   gr.update(value=self.format_markdown(f"File '{video_path}' was not found", "error")), \
-                   *empty_args
->>>>>>> 8f0cc77f
 
         self.new_project()
         try:
@@ -801,13 +776,8 @@
             self.state.video_info1 = self.state.ingested_video_report()
         except ValueError as error:
             return gr.update(selected=self.TAB_REMIX_HOME), \
-<<<<<<< HEAD
                    gr.update(value=format_markdown(str(error), "error")), \
-                   *self.empty_args(6)
-=======
-                   gr.update(value=self.format_markdown(str(error), "error")), \
                    *empty_args
->>>>>>> 8f0cc77f
 
         # don't save yet, user may change project path next
         self.state.save_progress("settings", save_project=False)
