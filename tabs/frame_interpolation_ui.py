--- conflicted
+++ resolved
@@ -33,28 +33,17 @@
                 + " see an animation of result and download the new frames", elem_id="tabheading")
             with gr.Row():
                 with gr.Column():
-<<<<<<< HEAD
-                    img1_input = gr.Image(type="filepath", label="Before Frame", tool=None)
-                    img2_input = gr.Image(type="filepath", label="After Frame", tool=None)
-=======
-                    img1_input_fi = gr.Image(type="filepath", label="Before Frame", tool=None, height=250)
-                    img2_input_fi = gr.Image(type="filepath", label="After Frame", tool=None, height=250)
->>>>>>> b7e2dd22
+                    img1_input = gr.Image(type="filepath", label="Before Frame", tool=None, height=250)
+                    img2_input = gr.Image(type="filepath", label="After Frame", tool=None, height=250)
                     with gr.Row():
                         splits_input = gr.Slider(value=1, minimum=1, maximum=max_splits,
                             step=1, label="Split Count")
                         info_output = gr.Textbox(value="1", label="Interpolated Frames",
                             max_lines=1, interactive=False)
                 with gr.Column():
-<<<<<<< HEAD
                     img_output = gr.Image(type="filepath", label="Animated Preview",
-                        interactive=False, elem_id="mainoutput")
+                        interactive=False, elem_id="mainoutput", height=250)
                     file_output = gr.File(type="file", file_count="multiple",
-=======
-                    img_output_fi = gr.Image(type="filepath", label="Animated Preview",
-                        interactive=False, elem_id="mainoutput", height=250)
-                    file_output_fi = gr.File(type="file", file_count="multiple",
->>>>>>> b7e2dd22
                         label="Download", visible=False)
             message_box = gr.Markdown(format_markdown(self.DEFAULT_MESSAGE))
             interpolate_button = gr.Button("Interpolate", variant="primary")
