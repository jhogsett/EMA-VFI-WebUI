--- conflicted
+++ resolved
@@ -1734,11 +1734,7 @@
                 except AttributeError:
                     state.source_audio = state.source_video
                 # new source video properties
-<<<<<<< HEAD
                 state.enhance_video_info(log_fn)
-=======
-                state.enhance_video_info()
->>>>>>> 92f74e6b
                 # new crop offsets
                 try:
                     if state.crop_offset_x == None or state.crop_offset_y == None:
